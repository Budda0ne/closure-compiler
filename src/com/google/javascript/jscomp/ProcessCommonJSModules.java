--- conflicted
+++ resolved
@@ -43,11 +43,8 @@
   private static final String EXPORTS = "exports";
   private static final String MODULE = "module";
   private static final String REQUIRE = "require";
-<<<<<<< HEAD
   private static final String WEBPACK_REQUIRE = "__webpack_require__";
   private static final String WEBPACK_EXPORTS = "__webpack_exports__";
-=======
->>>>>>> 0a5820a7
 
   public static final DiagnosticType UNKNOWN_REQUIRE_ENSURE =
       DiagnosticType.warning(
@@ -79,10 +76,10 @@
    */
   @Override
   public void process(Node externs, Node root) {
-    process(externs, root, false);
+    process(root, false);
   }
 
-  public void process(Node externs, Node root, boolean forceModuleDetection) {
+  public void process(Node root, boolean forceModuleDetection) {
     checkState(root.isScript());
     FindImportsAndExports finder = new FindImportsAndExports();
     NodeTraversal.traverseEs6(compiler, root, finder);
@@ -134,7 +131,6 @@
    *  - require("something");
    *  - __webpack_require__(4); // only when the module resolution is WEBPACK
    */
-<<<<<<< HEAD
   public static boolean isCommonJsImport(Node requireCall, ModuleLoader.ResolutionMode resolutionMode) {
     if (requireCall.isCall() && requireCall.hasTwoChildren()) {
       if (resolutionMode == ModuleLoader.ResolutionMode.WEBPACK
@@ -142,11 +138,6 @@
           && requireCall.getSecondChild().isNumber()) {
         return true;
       } else if (requireCall.getFirstChild().matchesQualifiedName(REQUIRE)
-=======
-  public static boolean isCommonJsImport(Node requireCall) {
-    if (requireCall.isCall() && requireCall.hasTwoChildren()) {
-      if (requireCall.getFirstChild().matchesQualifiedName(REQUIRE)
->>>>>>> 0a5820a7
           && requireCall.getSecondChild().isString()) {
         return true;
       }
@@ -154,16 +145,12 @@
     return false;
   }
 
-<<<<<<< HEAD
   public static String getCommonJsImportPath(Node requireCall, ModuleLoader.ResolutionMode resolutionMode) {
     if (resolutionMode == ModuleLoader.ResolutionMode.WEBPACK
         && requireCall.getSecondChild().isNumber()) {
       return String.valueOf(Double.valueOf(requireCall.getSecondChild().getDouble()).intValue());
     }
 
-=======
-  public static String getCommonJsImportPath(Node requireCall) {
->>>>>>> 0a5820a7
     return requireCall.getSecondChild().getString();
   }
 
@@ -178,24 +165,16 @@
    * <p>In addition, we only recognize an export if the base export object is not defined or is
    * defined in externs.
    */
-<<<<<<< HEAD
   public static boolean isCommonJsExport(NodeTraversal t, Node export, ModuleLoader.ResolutionMode resolutionMode) {
-=======
-  public static boolean isCommonJsExport(NodeTraversal t, Node export) {
->>>>>>> 0a5820a7
     if (export.matchesQualifiedName(MODULE + "." + EXPORTS)) {
       Var v = t.getScope().getVar(MODULE);
       if (v == null || v.isExtern()) {
         return true;
       }
-<<<<<<< HEAD
     } else if (export.isName()
         && (EXPORTS.equals(export.getString())
         || (resolutionMode == ModuleLoader.ResolutionMode.WEBPACK
         && WEBPACK_EXPORTS.equals(export.getString())))) {
-=======
-    } else if (export.isName() && EXPORTS.equals(export.getString())) {
->>>>>>> 0a5820a7
       Var v = t.getScope().getVar(export.getString());
       if (v == null || v.isGlobal()) {
         return true;
@@ -319,21 +298,14 @@
     private Node script = null;
 
     boolean isCommonJsModule() {
-<<<<<<< HEAD
       return (exports.size() > 0 || moduleExports.size() > 0 || webpackExports.size() > 0)
-=======
-      return (exports.size() > 0 || moduleExports.size() > 0)
->>>>>>> 0a5820a7
           && !hasGoogProvideOrModule;
     }
 
     List<UmdPattern> umdPatterns = new ArrayList<>();
     List<ExportInfo> moduleExports = new ArrayList<>();
     List<ExportInfo> exports = new ArrayList<>();
-<<<<<<< HEAD
     List<ExportInfo> webpackExports = new ArrayList<>();
-=======
->>>>>>> 0a5820a7
     List<JSError> errors = new ArrayList<>();
     Node webpackDefineEsModuleProperty = null;
 
@@ -382,11 +354,7 @@
       }
 
       if (n.matchesQualifiedName(MODULE + "." + EXPORTS)) {
-<<<<<<< HEAD
         if (ProcessCommonJSModules.isCommonJsExport(t, n, compiler.getOptions().moduleResolutionMode)) {
-=======
-        if (ProcessCommonJSModules.isCommonJsExport(t, n)) {
->>>>>>> 0a5820a7
           moduleExports.add(new ExportInfo(n, t.getScope()));
 
           // If the module.exports statement is nested in the then branch of an if statement,
@@ -445,7 +413,6 @@
         }
       }
 
-<<<<<<< HEAD
       if (n.isName()
           && compiler.getOptions().moduleResolutionMode == ModuleLoader.ResolutionMode.WEBPACK
           && WEBPACK_EXPORTS.equals(n.getString())) {
@@ -472,21 +439,13 @@
       }
 
       if (ProcessCommonJSModules.isCommonJsImport(n, compiler.getOptions().moduleResolutionMode)) {
-=======
-      if (ProcessCommonJSModules.isCommonJsImport(n)) {
->>>>>>> 0a5820a7
         visitRequireCall(t, n, parent);
       }
     }
 
     /** Visit require calls.  */
     private void visitRequireCall(NodeTraversal t, Node require, Node parent) {
-<<<<<<< HEAD
       String requireName = ProcessCommonJSModules.getCommonJsImportPath(require, compiler.getOptions().moduleResolutionMode);
-
-=======
-      String requireName = ProcessCommonJSModules.getCommonJsImportPath(require);
->>>>>>> 0a5820a7
       ModulePath modulePath =
           t.getInput()
               .getPath()
@@ -595,7 +554,6 @@
 
       String moduleName = modulePath.toModuleName();
 
-<<<<<<< HEAD
       List<ExportInfo> exportsToRemove = new ArrayList<>();
       for (ExportInfo export : exports) {
         if (NodeUtil.getEnclosingScript(export.node) == null) {
@@ -638,15 +596,6 @@
 
       exports.removeAll(exportsToRemove);
 
-      // The default declaration for the goog.provide is a constant so
-      // we need to declare the variable if we have more than one
-      // assignment to module.exports or those assignments are not
-      // at the top level.
-      //
-      // If we assign to the variable more than once or all the assignments
-      // are properties, initialize the variable as well.
-=======
->>>>>>> 0a5820a7
       int directAssignmentsAtTopLevel = 0;
       int directAssignments = 0;
       for (ExportInfo export : moduleExports) {
@@ -922,11 +871,7 @@
           break;
 
         case CALL:
-<<<<<<< HEAD
           if (ProcessCommonJSModules.isCommonJsImport(n, compiler.getOptions().moduleResolutionMode)) {
-=======
-          if (ProcessCommonJSModules.isCommonJsImport(n)) {
->>>>>>> 0a5820a7
             imports.add(n);
           }
           break;
@@ -1004,11 +949,7 @@
      * module. By this point all references to the import alias should have already been renamed.
      */
     private void visitRequireCall(NodeTraversal t, Node require, Node parent) {
-<<<<<<< HEAD
       String requireName = ProcessCommonJSModules.getCommonJsImportPath(require, compiler.getOptions().moduleResolutionMode);
-=======
-      String requireName = ProcessCommonJSModules.getCommonJsImportPath(require);
->>>>>>> 0a5820a7
 
       ModulePath modulePath =
           t.getInput()
@@ -1546,15 +1487,9 @@
 
       if (rValue.isCall()) {
         // var foo = require('bar');
-<<<<<<< HEAD
         if (ProcessCommonJSModules.isCommonJsImport(rValue, compiler.getOptions().moduleResolutionMode)
             && t.getScope().getVar(rValue.getFirstChild().getQualifiedName()) == null) {
           String requireName = ProcessCommonJSModules.getCommonJsImportPath(rValue, compiler.getOptions().moduleResolutionMode);
-=======
-        if (ProcessCommonJSModules.isCommonJsImport(rValue)
-            && t.getScope().getVar(rValue.getFirstChild().getQualifiedName()) == null) {
-          String requireName = ProcessCommonJSModules.getCommonJsImportPath(rValue);
->>>>>>> 0a5820a7
           ModulePath modulePath =
               t.getInput()
                   .getPath()
