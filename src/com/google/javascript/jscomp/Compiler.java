--- conflicted
+++ resolved
@@ -1961,16 +1961,11 @@
     // TODO(ChadKillingsworth) Move this into the standard compilation passes
     if (supportCommonJSModules) {
       for (CompilerInput input : orderedInputs) {
-<<<<<<< HEAD
         new ProcessCommonJSModules(this).process(
-            null,
             input.getAstRoot(this),
             input.getJsModuleType() == CompilerInput.ModuleType.NONE
                 && options.moduleResolutionMode == ModuleLoader.ResolutionMode.WEBPACK
                 && inputPathByWebpackId.containsValue(input.getPath()));
-=======
-        new ProcessCommonJSModules(this).process(null, input.getAstRoot(this), false);
->>>>>>> 0a5820a7
       }
     }
   }
@@ -2047,7 +2042,7 @@
       findDeps.convertToEs6Module(input.getAstRoot(this));
       input.setJsModuleType(CompilerInput.ModuleType.ES6);
     } else if (supportCommonJSModules) {
-      new ProcessCommonJSModules(this).process(null, input.getAstRoot(this), true);
+      new ProcessCommonJSModules(this).process(input.getAstRoot(this), true);
       input.setJsModuleType(CompilerInput.ModuleType.COMMONJS);
     }
   }
@@ -2204,7 +2199,7 @@
    * on the way.
    */
   void processAMDAndCommonJSModules() {
-    ProcessCommonJSModules cjs = new ProcessCommonJSModules(this, true);
+    ProcessCommonJSModules cjs = new ProcessCommonJSModules(this);
     for (CompilerInput input : inputs) {
       input.setCompiler(this);
       Node root = input.getAstRoot(this);
@@ -2215,16 +2210,11 @@
         new TransformAMDToCJSModule(this).process(null, root);
       }
       if (options.processCommonJSModules) {
-<<<<<<< HEAD
         boolean forceModule = false;
         if (options.moduleResolutionMode == ModuleLoader.ResolutionMode.WEBPACK) {
           forceModule = this.inputPathByWebpackId.containsValue(input.getPath().toString());
         }
-        cjs.process(null, root, forceModule);
-=======
-        ProcessCommonJSModules cjs = new ProcessCommonJSModules(this);
-        cjs.process(null, root);
->>>>>>> 0a5820a7
+        cjs.process(root, forceModule);
       }
     }
   }
