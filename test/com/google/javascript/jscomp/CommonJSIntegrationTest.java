--- conflicted
+++ resolved
@@ -35,43 +35,7 @@
         },
         new String[] {
           "/** @const */ var module$i0 = {}; /** @const */ module$i0.default = function (){};",
-<<<<<<< HEAD
-          LINE_JOINER.join(
-              "var Hello = module$i0.default;",
-              "var hello = new module$i0.default();")
-        });
-
-    test(
-        createEs6CompilerOptions(),
-        new String[] {
-            "/** @constructor */ function Hello() {} export default Hello;",
-            "var Hello = require('./i0').default; var hello = new Hello();"
-        },
-        new String[] {
-            LINE_JOINER.join(
-                "var module$i0 = {};",
-                "function Hello$$module$i0(){}",
-                "var $jscompDefaultExport$$module$i0=Hello$$module$i0;",
-                "module$i0.default=$jscompDefaultExport$$module$i0;"),
-            LINE_JOINER.join(
-                "var Hello = module$i0.default;",
-                "var hello = new module$i0.default();")
-        });
-
-    test(
-        createEs6CompilerOptions(),
-        new String[] {
-            "/** @constructor */ function Hello() {} module.exports = Hello;",
-            "import Hello from './i0'; var hello = new Hello();"
-        },
-        new String[] {
-            LINE_JOINER.join(
-                "var module$i0 = {};",
-                "module$i0.default = function(){}"),
-            "var hello$$module$i1 = new module$i0.default();"
-=======
           LINE_JOINER.join("var Hello = module$i0.default;", "var hello = new module$i0.default();")
->>>>>>> 231865f0
         });
   }
 
@@ -85,28 +49,6 @@
            "var hello = new Hello(1);"
          },
          TypeCheck.WRONG_ARGUMENT_COUNT);
-
-    test(
-        createEs6CompilerOptions(),
-        new String[] {
-            "/** @constructor */ function Hello() {} " +
-                "export default Hello;",
-
-            "var Hello = require('./i0').default;" +
-                "var hello = new Hello(1);"
-        },
-        NewTypeInference.WRONG_ARGUMENT_COUNT);
-
-    test(
-        createEs6CompilerOptions(),
-        new String[] {
-            "/** @constructor */ function Hello() {} " +
-                "module.exports = Hello;",
-
-            "import Hello from './i0';" +
-                "var hello = new Hello(1);"
-        },
-        NewTypeInference.WRONG_ARGUMENT_COUNT);
   }
 
   public void testCrossModuleTypeAnnotation() {
@@ -120,67 +62,10 @@
             "/** @const */ var module$i0 = {};",
             "module$i0.default = function () {};",
             "var hello$$module$i0 = new module$i0.default();"));
-<<<<<<< HEAD
-=======
-  }
->>>>>>> 231865f0
-
-    test(
-<<<<<<< HEAD
-        createEs6CompilerOptions(),
-        LINE_JOINER.join(
-            "/** @constructor */ function Hello() {} ",
-            "/** @type {!Hello} */ var hello = new Hello();",
-            "export default Hello;"),
-        LINE_JOINER.join(
-            "var module$i0 = {};",
-            "function Hello$$module$i0(){}",
-            "var hello$$module$i0 = new Hello$$module$i0();",
-            "var $jscompDefaultExport$$module$i0 = Hello$$module$i0;",
-            "module$i0.default = $jscompDefaultExport$$module$i0;"));
   }
 
   public void testCrossModuleTypeAnnotation2() {
     test(
-        createCompilerOptions(),
-        new String[] {
-          "/** @constructor */ function Hello() {} module.exports = Hello;",
-          "var Hello = require('./i0'); /** @type {!Hello} */ var hello = new Hello();"
-        },
-        new String[] {
-          "/** @const */ var module$i0 = {}; /** @const */ module$i0.default = /** @constructor */ function() {};",
-          "var Hello = module$i0.default; var hello = new module$i0.default();"
-        });
-
-    test(
-        createEs6CompilerOptions(),
-        new String[] {
-            "/** @constructor */ function Hello() {} export default Hello;",
-            LINE_JOINER.join(
-                "var Hello = require('./i0').default;",
-                "/** @type {!Hello} */ var hello = new Hello();")
-        },
-        new String[] {
-            LINE_JOINER.join(
-                "/** @const */ var module$i0 = {};",
-                "function Hello$$module$i0(){}",
-                "var $jscompDefaultExport$$module$i0 = Hello$$module$i0;",
-                "module$i0.default = $jscompDefaultExport$$module$i0;"),
-            "var Hello = module$i0.default; var hello = new module$i0.default();"
-        });
-  }
-
-  public void testCrossModuleTypeAnnotation3() {
-    test(
-        createCompilerOptions(),
-        new String[] {
-          "/** @constructor */ function Hello() {} module.exports = Hello;",
-          "var Hello = require('./i0'); /** @type {!Hello} */ var hello = 1;"
-        },
-        TypeValidator.TYPE_MISMATCH_WARNING);
-  }
-
-=======
         createCompilerOptions(),
         new String[] {
           "/** @constructor */ function Hello() {} module.exports = Hello;",
@@ -204,14 +89,11 @@
         TypeValidator.TYPE_MISMATCH_WARNING);
   }
 
->>>>>>> 231865f0
   public void testCrossModuleSubclass1() {
     test(
         createCompilerOptions(),
         new String[] {
-          LINE_JOINER.join(
-              "/** @constructor */ function Hello() {}",
-              "module.exports = Hello;"),
+          LINE_JOINER.join("/** @constructor */ function Hello() {}", "module.exports = Hello;"),
           LINE_JOINER.join(
               "var Hello = require('./i0');",
               "var util = {inherits: function (x, y){}};",
@@ -229,42 +111,6 @@
               "var util = { inherits : function(x,y) {} };",
               "var SubHello = function() {};",
               "util.inherits(SubHello, module$i0.default);")
-<<<<<<< HEAD
-        });
-
-    test(
-        createEs6CompilerOptions(),
-        new String[] {
-            LINE_JOINER.join(
-                "/** @constructor */ function Hello() {}",
-                "export default Hello;"),
-            LINE_JOINER.join(
-                "var Hello = require('./i0').default;",
-                "var util = {inherits: function (x, y){}};",
-                "/**",
-                " * @constructor",
-                " * @extends {Hello}",
-                " */",
-                "var SubHello = function () {};",
-                "util.inherits(SubHello, Hello);")
-        },
-        new String[] {
-            LINE_JOINER.join(
-                "/** @const */ var module$i0 = {};",
-                "/** @constructor */ function Hello$$module$i0(){}",
-                "var $jscompDefaultExport$$module$i0=Hello$$module$i0;",
-                "module$i0.default=$jscompDefaultExport$$module$i0;"),
-            LINE_JOINER.join(
-                "var Hello = module$i0.default;",
-                "var util = { inherits : function(x,y) {} };",
-                "/**",
-                " * @constructor",
-                " * @extends {module$i0.default}",
-                " */",
-                "var SubHello = function() {};",
-                "util.inherits(SubHello, module$i0.default);")
-=======
->>>>>>> 231865f0
         });
   }
 
@@ -290,36 +136,6 @@
               "var util = { inherits : function(x,y) {} };",
               "function SubHello(){}",
               "util.inherits(SubHello, module$i0.default);")
-<<<<<<< HEAD
-        });
-
-    test(
-        createEs6CompilerOptions(),
-        new String[] {
-            "/** @constructor */ function Hello() {} export default Hello;",
-            LINE_JOINER.join(
-                "var Hello = require('./i0').default;",
-                "var util = {inherits: function (x, y){}};",
-                "/**",
-                " * @constructor",
-                " * @extends {Hello}",
-                " */",
-                "function SubHello() {}",
-                "util.inherits(SubHello, Hello);")
-        },
-        new String[] {
-            LINE_JOINER.join(
-                "var module$i0 = {};",
-                "function Hello$$module$i0(){}",
-                "var $jscompDefaultExport$$module$i0=Hello$$module$i0;",
-                "module$i0.default=$jscompDefaultExport$$module$i0;"),
-            LINE_JOINER.join(
-                "var Hello = module$i0.default;",
-                "var util = { inherits : function(x,y) {} };",
-                "function SubHello(){}",
-                "util.inherits(SubHello, module$i0.default);")
-=======
->>>>>>> 231865f0
         });
   }
 
@@ -339,49 +155,14 @@
               "util.inherits(SubHello, Hello);")
         },
         new String[] {
-<<<<<<< HEAD
-          "/** @const */ var module$i0 = {}; /** @constructor */ module$i0.default = function (){};",
-          LINE_JOINER.join(
-=======
           LINE_JOINER.join(
               "/** @const */ var module$i0 = {};",
               "/** @constructor */ module$i0.default = function (){};"),
           LINE_JOINER.join(
->>>>>>> 231865f0
               "var Hello = module$i0.default;",
               "var util = { inherits : function(x,y) {} };",
               "function SubHello(){ module$i0.default.call(this); }",
               "util.inherits(SubHello, module$i0.default);")
-<<<<<<< HEAD
-        });
-
-    test(
-        createEs6CompilerOptions(),
-        new String[] {
-            "/** @constructor */ function Hello() {}  export default Hello;",
-            LINE_JOINER.join(
-                "var Hello = require('./i0').default;",
-                "var util = {inherits: function (x, y){}};",
-                "/**",
-                " * @constructor",
-                " * @extends {Hello}",
-                " */",
-                "function SubHello() { Hello.call(this); }",
-                "util.inherits(SubHello, Hello);")
-        },
-        new String[] {
-            LINE_JOINER.join(
-                "var module$i0 = {};",
-                "function Hello$$module$i0(){}",
-                "var $jscompDefaultExport$$module$i0=Hello$$module$i0;",
-                "module$i0.default=$jscompDefaultExport$$module$i0;"),
-            LINE_JOINER.join(
-                "var Hello = module$i0.default;",
-                "var util = { inherits : function(x,y) {} };",
-                "function SubHello(){ module$i0.default.call(this); }",
-                "util.inherits(SubHello, module$i0.default);")
-=======
->>>>>>> 231865f0
         });
   }
 
@@ -402,46 +183,13 @@
         },
         new String[] {
           LINE_JOINER.join(
-<<<<<<< HEAD
-              "/** @const */ var module$i0 = { /** @const */ cjs: {}};",
-=======
               "/** @const */ var module$i0 = { /** @const */ default: {}};",
->>>>>>> 231865f0
               "module$i0.default.Hello = /** @constructor */ function (){};"),
           LINE_JOINER.join(
               "var i0 = module$i0.default;",
               "var util = { inherits : function(x,y) {} };",
               "function SubHello(){ module$i0.default.Hello.call(this); }",
               "util.inherits(SubHello, module$i0.default.Hello);")
-<<<<<<< HEAD
-        });
-
-    test(
-        createEs6CompilerOptions(),
-        new String[] {
-            "/** @constructor */ function Hello() {}  export { Hello };",
-            LINE_JOINER.join(
-                "var i0 = require('./i0');",
-                "var util = {inherits: function (x, y) {}};",
-                "/**",
-                " * @constructor",
-                " * @extends {i0.Hello}",
-                " */",
-                "function SubHello() { i0.Hello.call(this); }",
-                "util.inherits(SubHello, i0.Hello);")
-        },
-        new String[] {
-            LINE_JOINER.join(
-                "var module$i0 = {};",
-                "function Hello$$module$i0(){}",
-                "module$i0.Hello=Hello$$module$i0;"),
-            LINE_JOINER.join(
-                "var i0 = module$i0;",
-                "var util = { inherits : function(x,y) {} };",
-                "function SubHello(){ module$i0.Hello.call(this); }",
-                "util.inherits(SubHello, module$i0.Hello);")
-=======
->>>>>>> 231865f0
         });
   }
 
@@ -461,49 +209,14 @@
               "util.inherits(SubHello, Hello);")
         },
         new String[] {
-<<<<<<< HEAD
-          "/** @const */ var module$i0 = {}; /** @constructor */ module$i0.default = function (){};",
-          LINE_JOINER.join(
-=======
           LINE_JOINER.join(
               "/** @const */ var module$i0 = {};",
               "/** @constructor */ module$i0.default = function (){};"),
           LINE_JOINER.join(
->>>>>>> 231865f0
               "var Hello = module$i0.default;",
               "var util = { inherits : function(x,y) {} };",
               "function SubHello(){ module$i0.default.call(this); }",
               "util.inherits(SubHello, module$i0.default);")
-<<<<<<< HEAD
-        });
-
-    test(
-        createEs6CompilerOptions(),
-        new String[] {
-            "/** @constructor */ function Hello() {} export default Hello;",
-            LINE_JOINER.join(
-                "var Hello = require('./i0').default;",
-                "var util = {inherits: function (x, y){}};",
-                "/**",
-                " * @constructor",
-                " * @extends {./i0}",
-                " */",
-                "function SubHello() { Hello.call(this); }",
-                "util.inherits(SubHello, Hello);")
-        },
-        new String[] {
-            LINE_JOINER.join(
-                "var module$i0 = {};",
-                "function Hello$$module$i0(){}",
-                "var $jscompDefaultExport$$module$i0=Hello$$module$i0;",
-                "module$i0.default=$jscompDefaultExport$$module$i0;"),
-            LINE_JOINER.join(
-                "var Hello = module$i0.default;",
-                "var util = { inherits : function(x,y) {} };",
-                "function SubHello(){ module$i0.default.call(this); }",
-                "util.inherits(SubHello, module$i0.default);")
-=======
->>>>>>> 231865f0
         });
   }
 
@@ -524,46 +237,13 @@
         },
         new String[] {
           LINE_JOINER.join(
-<<<<<<< HEAD
-              "/** @const */ var module$i0 = { /** @const */ cjs: {}};",
-=======
               "/** @const */ var module$i0 = { /** @const */ default: {}};",
->>>>>>> 231865f0
               "module$i0.default.Hello = /** @constructor */ function (){};"),
           LINE_JOINER.join(
               "var i0 = module$i0.default;",
               "var util = {inherits:function(x,y){}};",
               "function SubHello(){ module$i0.default.Hello.call(this); }",
               "util.inherits(SubHello, module$i0.default.Hello);")
-<<<<<<< HEAD
-        });
-
-    test(
-        createEs6CompilerOptions(),
-        new String[] {
-            "/** @constructor */ function Hello() {}  export { Hello };",
-            LINE_JOINER.join(
-                "var i0 = require('./i0');",
-                "var util = {inherits: function (x, y){}};",
-                "/**",
-                " * @constructor",
-                " * @extends {./i0.Hello}",
-                " */",
-                "function SubHello() { i0.Hello.call(this); }",
-                "util.inherits(SubHello, i0.Hello);")
-        },
-        new String[] {
-            LINE_JOINER.join(
-                "var module$i0 = {};",
-                "function Hello$$module$i0(){}",
-                "module$i0.Hello=Hello$$module$i0;"),
-            LINE_JOINER.join(
-                "var i0 = module$i0;",
-                "var util = {inherits:function(x,y){}};",
-                "function SubHello(){ module$i0.Hello.call(this); }",
-                "util.inherits(SubHello, module$i0.Hello);")
-=======
->>>>>>> 231865f0
         });
   }
 
@@ -579,12 +259,4 @@
     options.setModuleResolutionMode(ModuleLoader.ResolutionMode.NODE);
     return options;
   }
-
-  protected CompilerOptions createEs6CompilerOptions() {
-    CompilerOptions options = createCompilerOptions();
-    options.setLanguageIn(CompilerOptions.LanguageMode.ECMASCRIPT_2015);
-    options.setLanguageOut(CompilerOptions.LanguageMode.ECMASCRIPT5);
-    options.setNewTypeInference(true);
-    return options;
-  }
 }