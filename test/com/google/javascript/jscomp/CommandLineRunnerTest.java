/*
 * Copyright 2009 The Closure Compiler Authors.
 *
 * Licensed under the Apache License, Version 2.0 (the "License");
 * you may not use this file except in compliance with the License.
 * You may obtain a copy of the License at
 *
 *     http://www.apache.org/licenses/LICENSE-2.0
 *
 * Unless required by applicable law or agreed to in writing, software
 * distributed under the License is distributed on an "AS IS" BASIS,
 * WITHOUT WARRANTIES OR CONDITIONS OF ANY KIND, either express or implied.
 * See the License for the specific language governing permissions and
 * limitations under the License.
 */

package com.google.javascript.jscomp;

import static com.google.common.base.Preconditions.checkNotNull;
import static com.google.common.base.Preconditions.checkState;
import static com.google.common.truth.Truth.assertThat;
import static com.google.javascript.jscomp.testing.JSErrorSubject.assertError;
import static java.nio.charset.StandardCharsets.US_ASCII;
import static java.nio.charset.StandardCharsets.UTF_8;

import com.google.common.base.Joiner;
import com.google.common.base.Supplier;
import com.google.common.base.Suppliers;
import com.google.common.collect.ImmutableList;
import com.google.common.collect.ImmutableMap;
import com.google.common.collect.ImmutableSet;
import com.google.common.collect.Iterables;
import com.google.common.io.Files;
import com.google.javascript.jscomp.AbstractCommandLineRunner.FlagEntry;
import com.google.javascript.jscomp.AbstractCommandLineRunner.FlagUsageException;
import com.google.javascript.jscomp.AbstractCommandLineRunner.JsSourceType;
import com.google.javascript.jscomp.CompilerOptions.LanguageMode;
import com.google.javascript.jscomp.SourceMap.LocationMapping;
import com.google.javascript.rhino.Node;
import java.io.ByteArrayInputStream;
import java.io.ByteArrayOutputStream;
import java.io.File;
import java.io.FileOutputStream;
import java.io.IOException;
import java.io.PrintStream;
import java.util.ArrayList;
import java.util.HashMap;
import java.util.LinkedHashMap;
import java.util.List;
import java.util.Map;
import java.util.Map.Entry;
import java.util.zip.ZipEntry;
import java.util.zip.ZipOutputStream;
import junit.framework.TestCase;

/**
 * Tests for {@link CommandLineRunner}.
 *
 * @author nicksantos@google.com (Nick Santos)
 */
public final class CommandLineRunnerTest extends TestCase {
  private static final Joiner LINE_JOINER = Joiner.on('\n');

  private Compiler lastCompiler = null;
  private CommandLineRunner lastCommandLineRunner = null;
  private List<Integer> exitCodes = null;
  private ByteArrayOutputStream outReader = null;
  private ByteArrayOutputStream errReader = null;
  private Map<Integer, String> filenames;

  // If set, this will be appended to the end of the args list.
  // For testing args parsing.
  private String lastArg = null;

  // If set to true, uses comparison by string instead of by AST.
  private boolean useStringComparison = false;

  private ModulePattern useModules = ModulePattern.NONE;

  private enum ModulePattern {
    NONE,
    CHAIN,
    STAR
  }

  private final List<String> args = new ArrayList<>();

  /** Externs for the test */
  private static final ImmutableList<SourceFile> DEFAULT_EXTERNS = ImmutableList.of(
    SourceFile.fromCode("externs", Joiner.on('\n').join(
        "var arguments;",
        "/**",
        " * @constructor",
        " * @param {...*} var_args",
        " * @nosideeffects",
        " * @throws {Error}",
        " */",
        "function Function(var_args) {}",
        "/**",
        " * @param {...*} var_args",
        " * @return {*}",
        " */",
        "Function.prototype.call = function(var_args) {};",
        "/**",
        " * @constructor",
        " * @param {...*} var_args",
        " * @return {!Array}",
        " */",
        "function Array(var_args) {}",
        "/**",
        " * @param {*=} opt_begin",
        " * @param {*=} opt_end",
        " * @return {!Array}",
        " * @this {Object}",
        " */",
        "Array.prototype.slice = function(opt_begin, opt_end) {};",
        "/** @constructor */ function Window() {}",
        "/** @type {string} */ Window.prototype.name;",
        "/** @type {Window} */ var window;",
        "/** @constructor */ function Element() {}",
        "Element.prototype.offsetWidth;",
        "/** @nosideeffects */ function noSideEffects() {}",
        "/** @param {...*} x */ function alert(x) {}",
        "function Symbol() {}")));

  private List<SourceFile> externs;

  @Override
  public void setUp() throws Exception {
    super.setUp();
    externs = DEFAULT_EXTERNS;
    filenames = new HashMap<>();
    lastCompiler = null;
    lastArg = null;
    outReader = new ByteArrayOutputStream();
    errReader = new ByteArrayOutputStream();
    useStringComparison = false;
    useModules = ModulePattern.NONE;
    args.clear();
    exitCodes = new ArrayList<>();
  }

  @Override
  public void tearDown() throws Exception {
    super.tearDown();
  }

  public void testUnknownAnnotation() {
    args.add("--warning_level=VERBOSE");
    test("/** @unknownTag */ function f() {}",
         RhinoErrorReporter.BAD_JSDOC_ANNOTATION);

    args.add("--extra_annotation_name=unknownTag");
    testSame("/** @unknownTag */ function f() {}");
  }

  // See b/26884264
  public void testForOfTypecheck() throws IOException {
    args.add("--jscomp_error=checkTypes");
    args.add("--language_in=ES6_STRICT");
    args.add("--language_out=ES3");
    externs = AbstractCommandLineRunner.getBuiltinExterns(CompilerOptions.Environment.BROWSER);
    test(
        Joiner.on('\n').join(
            "class Cat {meow() {}}",
            "class Dog {}",
            "",
            "/** @type {!Array<!Dog>} */",
            "var dogs = [];",
            "",
            "for (var dog of dogs) {",
            "  dog.meow();",  // type error
            "}"),
        TypeCheck.INEXISTENT_PROPERTY);
  }

  public void testWarningGuardOrdering1() {
    args.add("--jscomp_error=globalThis");
    args.add("--jscomp_off=globalThis");
    testSame("function f() { this.a = 3; }");
  }

  public void testWarningGuardOrdering2() {
    args.add("--jscomp_off=globalThis");
    args.add("--jscomp_error=globalThis");
    test("function f() { this.a = 3; }", CheckGlobalThis.GLOBAL_THIS);
  }

  public void testWarningGuardOrdering3() {
    args.add("--jscomp_warning=globalThis");
    args.add("--jscomp_off=globalThis");
    testSame("function f() { this.a = 3; }");
  }

  public void testWarningGuardOrdering4() {
    args.add("--jscomp_off=globalThis");
    args.add("--jscomp_warning=globalThis");
    test("function f() { this.a = 3; }", CheckGlobalThis.GLOBAL_THIS);
  }

  public void testWarningGuardWildcard1() {
    args.add("--jscomp_warning=*");
    test("/** @public */function f() { this.a = 3; }", CheckGlobalThis.GLOBAL_THIS);
  }

  public void testWarningGuardWildcardOrdering() {
    args.add("--jscomp_warning=*");
    args.add("--jscomp_off=globalThis");
    testSame("/** @public */function f() { this.a = 3; }");
  }

  public void testWarningGuardHideWarningsFor1() {
    args.add("--jscomp_warning=globalThis");
    args.add("--hide_warnings_for=foo/bar");
    setFilename(0, "foo/bar.baz");
    testSame("function f() { this.a = 3; }");
  }

  public void testWarningGuardHideWarningsFor2() {
    args.add("--jscomp_warning=globalThis");
    args.add("--hide_warnings_for=bar/baz");
    setFilename(0, "foo/bar.baz");
    test("function f() { this.a = 3; }", CheckGlobalThis.GLOBAL_THIS);
  }

  public void testSimpleModeLeavesUnusedParams() {
    args.add("--compilation_level=SIMPLE_OPTIMIZATIONS");
    testSame("window.f = function(a) {};");
  }

  public void testAdvancedModeRemovesUnusedParams() {
    args.add("--compilation_level=ADVANCED_OPTIMIZATIONS");
    test("window.f = function(a) {};", "window.a = function() {};");
  }

  public void testCheckGlobalThisOffByDefault() {
    testSame("function f() { this.a = 3; }");
  }

  public void testCheckGlobalThisOnWithAdvancedMode() {
    args.add("--compilation_level=ADVANCED_OPTIMIZATIONS");
    test("function f() { this.a = 3; }", CheckGlobalThis.GLOBAL_THIS);
  }

  public void testCheckGlobalThisOnWithAdvanced() {
    args.add("-O=ADVANCED");
    test("function f() { this.a = 3; }", CheckGlobalThis.GLOBAL_THIS);
  }

  public void testCheckGlobalThisOnWithErrorFlag() {
    args.add("--jscomp_error=globalThis");
    test("function f() { this.a = 3; }", CheckGlobalThis.GLOBAL_THIS);
  }

  public void testCheckGlobalThisOff() {
    args.add("--warning_level=VERBOSE");
    args.add("--jscomp_off=globalThis");
    testSame("function f() { this.a = 3; }");
  }

  public void testTypeCheckingOffByDefault() {
    test("function f(x) { return x; } f();",
         "function f(a) { return a; } f();");
  }

  public void testReflectedMethods() {
    args.add("--compilation_level=ADVANCED_OPTIMIZATIONS");
    args.add("--jscomp_off=checkVars");
    test(
        "/** @constructor */" +
        "function Foo() {}" +
        "Foo.prototype.handle = function(x, y) { alert(y); };" +
        "var x = goog.reflect.object(Foo, {handle: 1});" +
        "for (var i in x) { x[i].call(x); }" +
        "window['Foo'] = Foo;",
        "function a() {}" +
        "a.prototype.a = function(e, d) { alert(d); };" +
        "var b = goog.c.b(a, {a: 1}),c;" +
        "for (c in b) { b[c].call(b); }" +
        "window.Foo = a;");
  }

  public void testInlineVariables() {
    args.add("--compilation_level=ADVANCED_OPTIMIZATIONS");
    args.add("--jscomp_off=checkVars");
    // Verify local var "val" in method "bar" is not inlined over the "inc"
    // method call (which has side-effects) but "c" is inlined (which can't be
    // modified by the call).
    test(
        "/** @constructor */ function F() { this.a = 0; }" +
        "F.prototype.inc = function() { this.a++; return 10; };" +
        "F.prototype.bar = function() { " +
        "  var c = 3; var val = this.inc(); this.a += val + c;" +
        "};" +
        "window['f'] = new F();" +
        "window['f']['inc'] = window['f'].inc;" +
        "window['f']['bar'] = window['f'].bar;" +
        "use(window['f'].a)",
        "function a(){ this.a = 0; }" +
        "a.prototype.b = function(){ this.a++; return 10; };" +
        "a.prototype.c = function(){ var b=this.b(); this.a += b + 3; };" +
        "window.f = new a;" +
        "window.f.inc = window.f.b;" +
        "window.f.bar = window.f.c;" +
        "use(window.f.a);");
  }

  public void testTypedAdvanced() {
    args.add("--compilation_level=ADVANCED_OPTIMIZATIONS");
    args.add("--jscomp_warning=checkTypes");
    test(
        "/** @constructor */\n" +
        "function Foo() {}\n" +
        "Foo.prototype.handle1 = function(x, y) { alert(y); };\n" +
        "/** @constructor */\n" +
        "function Bar() {}\n" +
        "Bar.prototype.handle1 = function(x, y) {};\n" +
        "new Foo().handle1(1, 2);\n" +
        "new Bar().handle1(1, 2);\n",
        "alert(2)");
  }

  public void testTypedDisabledAdvanced() {
    args.add("--compilation_level=ADVANCED_OPTIMIZATIONS");
    args.add("--use_types_for_optimization=false");
    test(
        "/** @constructor */\n"
        + "function Foo() {}\n"
        + "Foo.prototype.handle1 = function(x, y) { alert(y); };\n"
        + "/** @constructor */\n"
        + "function Bar() {}\n"
        + "Bar.prototype.handle1 = function(x, y) {};\n"
        + "new Foo().handle1(1, 2);\n"
        + "new Bar().handle1(1, 2);\n",
        "function a() {}\n"
        + "a.prototype.a = function(c) { alert(c); };\n"
        + "function b() {}\n"
        + "b.prototype.a = function() {};\n"
        + "(new a).a(2);\n"
        + "(new b).a(2);");
  }

  public void testTypeCheckingOnWithVerbose() {
    args.add("--warning_level=VERBOSE");
    test("function f(x) { return x; } f();", TypeCheck.WRONG_ARGUMENT_COUNT);
  }

  public void testTypeCheckingOnWithWVerbose() {
    args.add("-W=VERBOSE");
    test("function f(x) { return x; } f();", TypeCheck.WRONG_ARGUMENT_COUNT);
  }

  public void testTypeParsingOffByDefault() {
    testSame("/** @return {number */ function f(a) { return a; }");
  }

  public void testTypeParsingOnWithVerbose() {
    args.add("--warning_level=VERBOSE");
    test("/** @return {number */ function f(a) { return a; }",
         RhinoErrorReporter.TYPE_PARSE_ERROR);
    test("/** @return {n} */ function f(a) { return a; }",
         RhinoErrorReporter.UNRECOGNIZED_TYPE_ERROR);
  }

  public void testTypeCheckOverride1() {
    args.add("--warning_level=VERBOSE");
    args.add("--jscomp_off=checkTypes");
    testSame("var x = x || {}; x.f = function() {}; x.f(3);");
  }

  public void testTypeCheckOverride2() {
    args.add("--warning_level=DEFAULT");
    testSame("var x = x || {}; x.f = function() {}; x.f(3);");

    args.add("--jscomp_warning=checkTypes");
    test("var x = x || {}; x.f = function() {}; x.f(3);",
         TypeCheck.WRONG_ARGUMENT_COUNT);
  }

  public void testCheckSymbolsOffForDefault() {
    args.add("--warning_level=DEFAULT");
    test("x = 3; var y; var y;", "x=3; var y;");
  }

  public void testCheckSymbolsOnForVerbose() {
    args.add("--jscomp_error=checkVars");
    args.add("--warning_level=VERBOSE");
    test("x = 3;", VarCheck.UNDEFINED_VAR_ERROR);
    test("var y; var y;", VarCheck.VAR_MULTIPLY_DECLARED_ERROR);
  }

  public void testCheckSymbolsOverrideForVerbose() {
    args.add("--warning_level=VERBOSE");
    args.add("--jscomp_off=undefinedVars");
    testSame("x = 3;");
  }

  public void testCheckSymbolsOverrideForQuiet() {
    args.add("--warning_level=QUIET");
    args.add("--jscomp_error=undefinedVars");
    test("x = 3;", VarCheck.UNDEFINED_VAR_ERROR);
  }

  public void testCheckUndefinedProperties1() {
    args.add("--warning_level=VERBOSE");
    args.add("--jscomp_error=missingProperties");
    test("var x = {}; var y = x.bar;", TypeCheck.INEXISTENT_PROPERTY);
  }

  public void testCheckUndefinedProperties2() {
    args.add("--warning_level=VERBOSE");
    args.add("--jscomp_off=missingProperties");
    test("var x = {}; var y = x.bar;", CheckGlobalNames.UNDEFINED_NAME_WARNING);
  }

  public void testCheckUndefinedProperties3() {
    args.add("--warning_level=VERBOSE");
    test("function f() {var x = {}; var y = x.bar;}",
        TypeCheck.INEXISTENT_PROPERTY);
  }

  public void testDuplicateParams() {
    test("function f(a, a) {}", RhinoErrorReporter.DUPLICATE_PARAM);
    assertThat(lastCompiler.hasHaltingErrors()).isTrue();
  }

  public void testDefineFlag() {
    args.add("--define=FOO");
    args.add("--define=\"BAR=5\"");
    args.add("--D"); args.add("CCC");
    args.add("-D"); args.add("DDD");
    test("/** @define {boolean} */ var FOO = false;" +
         "/** @define {number} */ var BAR = 3;" +
         "/** @define {boolean} */ var CCC = false;" +
         "/** @define {boolean} */ var DDD = false;",
         "var FOO = !0, BAR = 5, CCC = !0, DDD = !0;");
  }

  public void testDefineFlag2() {
    args.add("--define=FOO='x\"'");
    test("/** @define {string} */ var FOO = \"a\";",
         "var FOO = \"x\\\"\";");
  }

  public void testDefineFlag3() {
    args.add("--define=FOO=\"x'\"");
    test("/** @define {string} */ var FOO = \"a\";",
         "var FOO = \"x'\";");
  }

  public void testScriptStrictModeNoWarning() {
    test("'use strict';", "");
    test("'no use strict';", CheckSideEffects.USELESS_CODE_ERROR);
  }

  public void testFunctionStrictModeNoWarning() {
    test("function f() {'use strict';}", "function f() {}");
    test("function f() {'no use strict';}",
         CheckSideEffects.USELESS_CODE_ERROR);
  }

  public void testQuietMode() {
    args.add("--warning_level=DEFAULT");
    test("/** @const \n * @const */ var x;",
         RhinoErrorReporter.PARSE_ERROR);
    args.add("--warning_level=QUIET");
    testSame("/** @const \n * @const */ var x;");
  }

  public void testProcessClosurePrimitives() {
    test("var goog = {}; goog.provide('goog.dom');",
         "var goog = {dom:{}};");
    args.add("--process_closure_primitives=false");
    testSame("var goog = {}; goog.provide('goog.dom');");
  }

  public void testGetMsgWiring() throws Exception {
    test("var goog = {}; goog.getMsg = function(x) { return x; };" +
         "/** @desc A real foo. */ var MSG_FOO = goog.getMsg('foo');",
         "var goog={getMsg:function(a){return a}}, " +
         "MSG_FOO=goog.getMsg('foo');");
    args.add("--compilation_level=ADVANCED_OPTIMIZATIONS");
    test("var goog = {}; goog.getMsg = function(x) { return x; };" +
         "/** @desc A real foo. */ var MSG_FOO = goog.getMsg('foo');" +
         "window['foo'] = MSG_FOO;",
         "window.foo = 'foo';");
  }

  public void testGetMsgWiringNoWarnings() throws Exception {
    args.add("--compilation_level=ADVANCED_OPTIMIZATIONS");
    test("/** @desc A bad foo. */ var MSG_FOO = 1;", "");
  }

  public void testCssNameWiring() throws Exception {
    test("var goog = {}; goog.getCssName = function() {};" +
         "goog.setCssNameMapping = function() {};" +
         "goog.setCssNameMapping({'goog': 'a', 'button': 'b'});" +
         "var a = goog.getCssName('goog-button');" +
         "var b = goog.getCssName('css-button');" +
         "var c = goog.getCssName('goog-menu');" +
         "var d = goog.getCssName('css-menu');",
         "var goog = { getCssName: function() {}," +
         "             setCssNameMapping: function() {} }," +
         "    a = 'a-b'," +
         "    b = 'css-b'," +
         "    c = 'a-menu'," +
         "    d = 'css-menu';");
  }

  public void testIssue70a() {
    args.add("--language_in=ECMASCRIPT5");
    test("function foo({}) {}", RhinoErrorReporter.ES6_FEATURE);
  }

  public void testIssue70b() {
    args.add("--language_in=ECMASCRIPT5");
    test("function foo([]) {}", RhinoErrorReporter.ES6_FEATURE);
  }

  public void testIssue81() {
    args.add("--compilation_level=ADVANCED_OPTIMIZATIONS");
    args.add("--jscomp_off=checkVars");
    useStringComparison = true;
    test("eval('1'); var x = eval; x('2');",
         "eval(\"1\");(0,eval)(\"2\");");
  }

  public void testIssue115() {
    args.add("--compilation_level=SIMPLE_OPTIMIZATIONS");
    args.add("--jscomp_off=es5Strict");
    args.add("--strict_mode_input=false");
    args.add("--warning_level=VERBOSE");
    test("function f() { " +
         "  var arguments = Array.prototype.slice.call(arguments, 0);" +
         "  return arguments[0]; " +
         "}",
         "function f() { " +
         "  arguments = Array.prototype.slice.call(arguments, 0);" +
         "  return arguments[0]; " +
         "}");
  }

  public void testIssue297() {
    args.add("--compilation_level=SIMPLE_OPTIMIZATIONS");
    test("function f(p) {" +
         " var x;" +
         " return ((x=p.id) && (x=parseInt(x.substr(1)))) && x>0;" +
         "}",
         "function f(b) {" +
         " var a;" +
         " return ((a=b.id) && (a=parseInt(a.substr(1)))) && 0<a;" +
         "}");
  }

  public void testHiddenSideEffect() {
    args.add("--compilation_level=ADVANCED_OPTIMIZATIONS");
    args.add("--jscomp_off=checkVars");
    test("element.offsetWidth;",
         "element.offsetWidth", CheckSideEffects.USELESS_CODE_ERROR);
  }

  public void testIssue504() {
    args.add("--compilation_level=ADVANCED_OPTIMIZATIONS");
    test("void function() { alert('hi'); }();",
         "alert('hi');void 0", CheckSideEffects.USELESS_CODE_ERROR);
  }

  public void testIssue601() {
    args.add("--compilation_level=WHITESPACE_ONLY");
    test("function f() { return '\\v' == 'v'; } window['f'] = f;",
         "function f(){return'\\v'=='v'}window['f']=f");
  }

  public void testIssue601b() {
    args.add("--compilation_level=ADVANCED_OPTIMIZATIONS");
    test("function f() { return '\\v' == 'v'; } window['f'] = f;",
         "window.f=function(){return'\\v'=='v'}");
  }

  public void testIssue601c() {
    args.add("--compilation_level=ADVANCED_OPTIMIZATIONS");
    test("function f() { return '\\u000B' == 'v'; } window['f'] = f;",
         "window.f=function(){return'\\u000B'=='v'}");
  }

  public void testIssue846() {
    args.add("--compilation_level=ADVANCED_OPTIMIZATIONS");
    testSame(
        "try { new Function('this is an error'); } catch(a) { alert('x'); }");
  }

  public void testSideEffectIntegration() {
    args.add("--compilation_level=ADVANCED_OPTIMIZATIONS");
    test("/** @constructor */" +
         "var Foo = function() {};" +

         "Foo.prototype.blah = function() {" +
         "  Foo.bar_(this)" +
         "};" +

         "Foo.bar_ = function(f) {" +
         "  f.x = 5;" +
         "};" +

         "var y = new Foo();" +

         "Foo.bar_({});" +

         // We used to strip this too
         // due to bad side-effect propagation.
         "y.blah();" +

         "alert(y);",
         "var a = new function(){}; a.a = 5; alert(a);");
  }

  public void testDebugFlag1() {
    args.add("--compilation_level=SIMPLE_OPTIMIZATIONS");
    args.add("--debug=false");
    test("function foo(a) {}",
         "function foo(a) {}");
  }

  public void testDebugFlag2() {
    args.add("--compilation_level=SIMPLE_OPTIMIZATIONS");
    args.add("--debug=true");
    test("function foo(a) {alert(a)}",
         "function foo($a$$) {alert($a$$)}");
  }

  public void testDebugFlag3() {
    args.add("--compilation_level=ADVANCED_OPTIMIZATIONS");
    args.add("--warning_level=QUIET");
    args.add("--debug=false");
    test("function Foo() {}" +
         "Foo.x = 1;" +
         "function f() {throw new Foo().x;} f();",
         "throw (new function() {}).a;");
  }

  public void testDebugFlag4() {
    args.add("--compilation_level=ADVANCED_OPTIMIZATIONS");
    args.add("--warning_level=QUIET");
    args.add("--debug=true");
    test("function Foo() {}" +
        "Foo.x = 1;" +
        "function f() {throw new Foo().x;} f();",
        "throw (new function Foo() {}).$x$;");
  }

  public void testBooleanFlag1() {
    args.add("--compilation_level=SIMPLE_OPTIMIZATIONS");
    args.add("--debug");
    test("function foo(a) {alert(a)}",
         "function foo($a$$) {alert($a$$)}");
  }

  public void testBooleanFlag2() {
    args.add("--debug");
    args.add("--compilation_level=SIMPLE_OPTIMIZATIONS");
    test("function foo(a) {alert(a)}",
         "function foo($a$$) {alert($a$$)}");
  }

  public void testHelpFlag() {
    args.add("--help");
    CommandLineRunner runner =
        createCommandLineRunner(new String[] {"function f() {}"});
    assertThat(runner.shouldRunCompiler()).isFalse();
    assertThat(runner.hasErrors()).isFalse();
    String output = new String(outReader.toByteArray(), UTF_8);
    assertThat(output).contains(" --help ");
    assertThat(output).contains(" --version ");
  }

  public void testHoistedFunction1() {
    args.add("--jscomp_off=es5Strict");
    args.add("-W=VERBOSE");
    test("if (true) { f(); function f() {} }",
         VariableReferenceCheck.EARLY_REFERENCE);
  }

  public void testHoistedFunction2() {
    test("if (window) { f(); function f() {} }",
         "if (window) { var f = function() {}; f(); }");
  }

  public void testExternsLifting1() throws Exception{
    String code = "/** @externs */ function f() {}";
    test(new String[] {code},
         new String[] {});

    assertThat(lastCompiler.getExternsForTesting()).hasSize(2);

    CompilerInput extern = lastCompiler.getExternsForTesting().get(1);
    assertThat(extern.getModule()).isNull();
    assertThat(extern.isExtern()).isTrue();
    assertThat(extern.getCode()).isEqualTo(code);

    assertThat(lastCompiler.getInputsForTesting()).hasSize(1);

    CompilerInput input = lastCompiler.getInputsForTesting().get(0);
    assertThat(input.getModule()).isNotNull();
    assertThat(input.isExtern()).isFalse();
    assertThat(input.getCode()).isEmpty();
  }

  public void testExternsLifting2() {
    args.add("--warning_level=VERBOSE");
    test(new String[] {"/** @externs */ function f() {}", "f(3);"},
         new String[] {"f(3);"},
         TypeCheck.WRONG_ARGUMENT_COUNT);
  }

  public void testSourceSortingOff() {
    args.add("--compilation_level=WHITESPACE_ONLY");
    testSame(
        new String[] {
          "goog.require('beer');",
          "goog.provide('beer');"
        });
  }

  public void testSourceSortingOn() {
    test(new String[] {
          "goog.require('beer');",
          "goog.provide('beer');"
         },
         new String[] {
           "var beer = {};",
           ""
         });
  }

  public void testSourceSortingOn2() {
    test(
        new String[] {
          "goog.provide('a');",
<<<<<<< HEAD
          "goog.require('a');\n" +
          "/** This is base.js */\n" +
          "var COMPILED = false;",
         },
         new String[] {
           "var a={};",
           "var COMPILED=!1"
         });
=======
          "goog.require('a');\n/** This is base.js */\nvar COMPILED = false;",
        },
        new String[] {"var a={};", "var COMPILED=!1"});
>>>>>>> 0be9e506
  }

  public void testSourceSortingOn3() {
    args.add("--dependency_mode=LOOSE");
    args.add("--language_in=ECMASCRIPT5");
    test(
        new String[] {
          "goog.addDependency('sym', [], []);\nvar x = 3;",
          "/** This is base.js */\nvar COMPILED = false;",
        },
        new String[] {"var COMPILED = !1;", "var x = 3;"});
  }

  public void testSourceSortingCircularDeps1() {
    args.add("--dependency_mode=LOOSE");
    args.add("--language_in=ECMASCRIPT5");
    test(new String[] {
          "goog.provide('gin'); goog.require('tonic'); var gin = {};",
          "goog.provide('tonic'); goog.require('gin'); var tonic = {};",
          "goog.require('gin'); goog.require('tonic');"
         },
         ProcessClosurePrimitives.LATE_PROVIDE_ERROR);
  }

  public void testSourceSortingCircularDeps2() {
    args.add("--dependency_mode=LOOSE");
    args.add("--language_in=ECMASCRIPT5");
    test(new String[] {
          "goog.provide('roses.lime.juice');",
          "goog.provide('gin'); goog.require('tonic'); var gin = {};",
          "goog.provide('tonic'); goog.require('gin'); var tonic = {};",
          "goog.require('gin'); goog.require('tonic');",
          "goog.provide('gimlet'); goog.require('gin'); goog.require('roses.lime.juice');"
         },
         ProcessClosurePrimitives.LATE_PROVIDE_ERROR);
  }

  public void testSourcePruningOn1() {
    args.add("--dependency_mode=LOOSE");
    args.add("--language_in=ECMASCRIPT5");
    test(new String[] {
          "goog.require('beer');",
          "goog.provide('beer');",
          "goog.provide('scotch'); var x = 3;"
         },
         new String[] {
           "var beer = {};",
           ""
         });
  }

  public void testSourcePruningOn2() {
    args.add("--entry_point=goog:guinness");
    test(new String[] {
          "goog.provide('guinness');\ngoog.require('beer');",
          "goog.provide('beer');",
          "goog.provide('scotch'); var x = 3;"
         },
         new String[] {
           "var beer = {};",
           "var guinness = {};"
         });
  }

  public void testSourcePruningOn3() {
    args.add("--entry_point=goog:scotch");
    test(new String[] {
          "goog.provide('guinness');\ngoog.require('beer');",
          "goog.provide('beer');",
          "goog.provide('scotch'); var x = 3;"
         },
         new String[] {
           "var scotch = {}, x = 3;",
         });
  }

  public void testSourcePruningOn4() {
    args.add("--entry_point=goog:scotch");
    args.add("--entry_point=goog:beer");
    test(
        new String[] {
          "goog.provide('guinness');\ngoog.require('beer');",
          "goog.provide('beer');",
          "goog.provide('scotch'); var x = 3;"
        },
        new String[] {"var scotch = {}, x = 3;", "var beer = {};"});
  }

  public void testSourcePruningOn5() {
    args.add("--entry_point=goog:shiraz");
    test(new String[] {
          "goog.provide('guinness');\ngoog.require('beer');",
          "goog.provide('beer');",
          "goog.provide('scotch'); var x = 3;"
         },
         Compiler.MISSING_ENTRY_ERROR);
  }

  public void testSourcePruningOn6() {
    args.add("--entry_point=goog:scotch");
<<<<<<< HEAD
    test(new String[] {
          "goog.require('beer');",
          "goog.provide('beer');",
          "goog.provide('scotch'); var x = 3;"
         },
         new String[] {
           "var beer = {};",
           "",
           "var scotch = {}, x = 3;"
         });
=======
    test(
        new String[] {
          "goog.require('beer');", "goog.provide('beer');", "goog.provide('scotch'); var x = 3;"
        },
        new String[] {"var beer = {};", "", "var scotch = {}, x = 3;"});
>>>>>>> 0be9e506
    assertTrue(lastCompiler.getOptions().getDependencyOptions().shouldSortDependencies());
    assertTrue(lastCompiler.getOptions().getDependencyOptions().shouldPruneDependencies());
  }

  public void testSourcePruningOn7() {
    args.add("--dependency_mode=LOOSE");
<<<<<<< HEAD
    test(new String[] {
=======
    test(
        new String[] {
>>>>>>> 0be9e506
          "/** This is base.js */\nvar COMPILED = false;",
        },
        new String[] {
          "var COMPILED = !1;",
        });
  }

  public void testSourcePruningOn8() {
    args.add("--dependency_mode=STRICT");
    args.add("--entry_point=goog:scotch");
    args.add("--warning_level=VERBOSE");
    test(new String[] {
          "/** @externs */\n" +
          "var externVar;",
          "goog.provide('scotch'); var x = externVar;"
         },
         new String[] {
           "var scotch = {}, x = externVar;",
         });
  }

  public void testModuleEntryPoint() throws Exception {
    useModules = ModulePattern.STAR;
    args.add("--dependency_mode=STRICT");
    args.add("--entry_point=goog:m1:a");
    test(
        new String[] {
          "goog.provide('a');",
          "goog.provide('b');"
        },
        // Check that 'b' was stripped out, and 'a' was moved to the second
        // module (m1).
        new String[] {
          "",
          "var a = {};"
        });
  }

  public void testNoCompile() {
    args.add("--warning_level=VERBOSE");
    test(new String[] {
          "/** @nocompile */\n" +
          "goog.provide('x');\n" +
          "var dupeVar;",
          "var dupeVar;"
         },
         new String[] {
           "var dupeVar;"
         });
  }

  public void testDependencySortingWhitespaceMode() {
    args.add("--dependency_mode=LOOSE");
    args.add("--compilation_level=WHITESPACE_ONLY");
    test(new String[] {
          "goog.require('beer');",
          "goog.provide('beer');\ngoog.require('hops');",
          "goog.provide('hops');",
         },
         new String[] {
          "goog.provide('hops');",
          "goog.provide('beer');\ngoog.require('hops');",
          "goog.require('beer');"
         });
  }

  public void testForwardDeclareDroppedTypes() {
    args.add("--dependency_mode=LOOSE");

    args.add("--warning_level=VERBOSE");
    test(
        new String[] {
          "goog.require('beer');",
          "goog.provide('beer'); /** @param {Scotch} x */ function f(x) {}",
          "goog.provide('Scotch'); var x = 3;"
        },
        new String[] {"var beer = {}; function f(a) {}", ""});

    test(new String[] {
          "goog.require('beer');",
          "goog.provide('beer'); /** @param {Scotch} x */ function f(x) {}"
         },
         new String[] {
           "var beer = {}; function f(a) {}",
           ""
         },
         RhinoErrorReporter.UNRECOGNIZED_TYPE_ERROR);
  }

  public void testOnlyClosureDependenciesEmptyEntryPoints() throws Exception {
    // Prevents this from trying to load externs.zip
    args.add("--env=CUSTOM");

    args.add("--dependency_mode=STRICT");
    try {
      CommandLineRunner runner = createCommandLineRunner(new String[0]);
      runner.doRun();
      fail("Expected FlagUsageException");
    } catch (FlagUsageException e) {
      assertTrue(e.getMessage(), e.getMessage().contains("dependency_mode=STRICT"));
    }
  }

  public void testOnlyClosureDependenciesOneEntryPoint() throws Exception {
    args.add("--dependency_mode=STRICT");
    args.add("--entry_point=goog:beer");
    test(new String[] {
          "goog.require('beer'); var beerRequired = 1;",
          "goog.provide('beer');\ngoog.require('hops');\nvar beerProvided = 1;",
          "goog.provide('hops'); var hopsProvided = 1;",
          "goog.provide('scotch'); var scotchProvided = 1;",
          "goog.require('scotch');\nvar includeFileWithoutProvides = 1;",
          "/** This is base.js */\nvar COMPILED = false;",
         },
         new String[] {
           "var COMPILED = !1;",
           "var hops = {}, hopsProvided = 1;",
           "var beer = {}, beerProvided = 1;"
         });
  }

  public void testSourceMapExpansion1() {
    args.add("--js_output_file");
    args.add("/path/to/out.js");
    args.add("--create_source_map=%outname%.map");
    testSame("var x = 3;");
    assertThat(lastCommandLineRunner.expandSourceMapPath(lastCompiler.getOptions(), null))
        .isEqualTo("/path/to/out.js.map");
  }

  public void testSourceMapExpansion2() {
    useModules = ModulePattern.CHAIN;
    args.add("--create_source_map=%outname%.map");
    args.add("--module_output_path_prefix=foo");
    testSame(new String[] {"var x = 3;", "var y = 5;"});
    assertThat(lastCommandLineRunner.expandSourceMapPath(lastCompiler.getOptions(), null))
        .isEqualTo("foo.map");
  }

  public void testSourceMapExpansion3() {
    useModules = ModulePattern.CHAIN;
    args.add("--create_source_map=%outname%.map");
    args.add("--module_output_path_prefix=foo_");
    testSame(new String[] {"var x = 3;", "var y = 5;"});
    assertThat(
        lastCommandLineRunner.expandSourceMapPath(
            lastCompiler.getOptions(), lastCompiler.getModuleGraph().getRootModule()))
        .isEqualTo("foo_m0.js.map");
  }

  public void testInvalidSourceMapPattern() {
    useModules = ModulePattern.CHAIN;
    args.add("--create_source_map=out.map");
    args.add("--module_output_path_prefix=foo_");
    test(
        new String[] {"var x = 3;", "var y = 5;"},
        AbstractCommandLineRunner.INVALID_MODULE_SOURCEMAP_PATTERN);
  }

  public void testSourceMapFormat1() {
    args.add("--js_output_file");
    args.add("/path/to/out.js");
    testSame("var x = 3;");
    assertThat(lastCompiler.getOptions().sourceMapFormat).isEqualTo(SourceMap.Format.DEFAULT);
  }

  public void testSourceMapFormat2() {
    args.add("--js_output_file");
    args.add("/path/to/out.js");
    args.add("--source_map_format=V3");
    testSame("var x = 3;");
    assertThat(lastCompiler.getOptions().sourceMapFormat).isEqualTo(SourceMap.Format.V3);
  }

  public void testSourceMapLocationsTranslations1() {
    args.add("--js_output_file");
    args.add("/path/to/out.js");
    args.add("--create_source_map=%outname%.map");
    args.add("--source_map_location_mapping=foo/|http://bar");
    testSame("var x = 3;");

    List<LocationMapping> mappings = lastCompiler.getOptions().sourceMapLocationMappings;
    assertThat(ImmutableSet.copyOf(mappings))
        .containsExactly(new LocationMapping("foo/", "http://bar"));
  }

  public void testSourceMapLocationsTranslations2() {
    args.add("--js_output_file");
    args.add("/path/to/out.js");
    args.add("--create_source_map=%outname%.map");
    args.add("--source_map_location_mapping=foo/|http://bar");
    args.add("--source_map_location_mapping=xxx/|http://yyy");
    testSame("var x = 3;");

    List<LocationMapping> mappings = lastCompiler.getOptions()
        .sourceMapLocationMappings;
    assertThat(ImmutableSet.copyOf(mappings))
        .containsExactly(
            new LocationMapping("foo/", "http://bar"), new LocationMapping("xxx/", "http://yyy"));
  }

  public void testSourceMapLocationsTranslations3() {
    // Prevents this from trying to load externs.zip
    args.add("--env=CUSTOM");

    args.add("--js_output_file");
    args.add("/path/to/out.js");
    args.add("--create_source_map=%outname%.map");
    args.add("--source_map_location_mapping=foo/");

    CommandLineRunner runner = createCommandLineRunner(new String[0]);
    assertThat(runner.shouldRunCompiler()).isFalse();
    assertThat(new String(errReader.toByteArray(), UTF_8))
        .contains("Bad value for --source_map_location_mapping");
  }

  public void testInputOneZip() throws IOException {
    LinkedHashMap<String, String> zip1Contents = new LinkedHashMap<>();
    zip1Contents.put("run.js", "console.log(\"Hello World\");");
    FlagEntry<JsSourceType> zipFile1 = createZipFile(zip1Contents);

    compileFiles("console.log(\"Hello World\");", zipFile1);
  }

  public void testInputMultipleZips() throws IOException {
    LinkedHashMap<String, String> zip1Contents = new LinkedHashMap<>();
    zip1Contents.put("run.js", "console.log(\"Hello World\");");
    FlagEntry<JsSourceType> zipFile1 = createZipFile(zip1Contents);

    LinkedHashMap<String, String> zip2Contents = new LinkedHashMap<>();
    zip2Contents.put("run1.js", "window.alert(\"Hi Browser\");");
    FlagEntry<JsSourceType> zipFile2 = createZipFile(zip2Contents);

    compileFiles(
        "console.log(\"Hello World\");window.alert(\"Hi Browser\");", zipFile1, zipFile2);
  }

  public void testInputMultipleDuplicateZips() throws IOException {
    args.add("--jscomp_error=duplicateZipContents");
    FlagEntry<JsSourceType> zipFile1 =
        createZipFile(ImmutableMap.of("run.js", "console.log(\"Hello World\");"));

    FlagEntry<JsSourceType> zipFile2 =
        createZipFile(ImmutableMap.of("run.js", "console.log(\"Hello World\");"));

    compileFiles("console.log(\"Hello World\");", zipFile1, zipFile2);
  }

  public void testInputMultipleConflictingZips() throws IOException {
    FlagEntry<JsSourceType> zipFile1 =
        createZipFile(ImmutableMap.of("run.js", "console.log(\"Hello World\");"));

    FlagEntry<JsSourceType> zipFile2 =
        createZipFile(ImmutableMap.of("run.js", "window.alert(\"Hi Browser\");"));

    compileFilesError(
        AbstractCommandLineRunner.CONFLICTING_DUPLICATE_ZIP_CONTENTS, zipFile1, zipFile2);
  }

  public void testInputMultipleContents() throws IOException {
    LinkedHashMap<String, String> zip1Contents = new LinkedHashMap<>();
    zip1Contents.put("a.js", "console.log(\"File A\");");
    zip1Contents.put("b.js", "console.log(\"File B\");");
    zip1Contents.put("c.js", "console.log(\"File C\");");
    FlagEntry<JsSourceType> zipFile1 = createZipFile(zip1Contents);

    compileFiles(
        "console.log(\"File A\");console.log(\"File B\");console.log(\"File C\");", zipFile1);
  }

  public void testInputMultipleFiles() throws IOException {
    LinkedHashMap<String, String> zip1Contents = new LinkedHashMap<>();
    zip1Contents.put("run.js", "console.log(\"Hello World\");");
    FlagEntry<JsSourceType> zipFile1 = createZipFile(zip1Contents);

    FlagEntry<JsSourceType> jsFile1 = createJsFile("testjsfile", "var a;");

    LinkedHashMap<String, String> zip2Contents = new LinkedHashMap<>();
    zip2Contents.put("run1.js", "window.alert(\"Hi Browser\");");
    FlagEntry<JsSourceType> zipFile2 = createZipFile(zip2Contents);

    compileFiles(
        "console.log(\"Hello World\");var a;window.alert(\"Hi Browser\");",
        zipFile1, jsFile1, zipFile2);
  }

  public void testInputMultipleJsFilesWithOneJsFlag() throws IOException {
    // Test that file order is preserved with --js test3.js test2.js test1.js
    FlagEntry<JsSourceType> jsFile1 = createJsFile("test1", "var a;");
    FlagEntry<JsSourceType> jsFile2 = createJsFile("test2", "var b;");
    FlagEntry<JsSourceType> jsFile3 = createJsFile("test3", "var c;");
    compileJsFiles("var c;var b;var a;", jsFile3, jsFile2, jsFile1);
  }

  public void testGlobJs1() throws IOException {
    FlagEntry<JsSourceType> jsFile1 = createJsFile("test1", "var a;");
    FlagEntry<JsSourceType> jsFile2 = createJsFile("test2", "var b;");
    // Move test2 to the same directory as test1, also make the filename of test2
    // lexicographically larger than test1
    assertTrue(new File(jsFile2.getValue()).renameTo(new File(
        new File(jsFile1.getValue()).getParentFile() + File.separator + "utest2.js")));
    String glob = new File(jsFile1.getValue()).getParent() + File.separator + "**.js";
    compileFiles(
        "var a;var b;", new FlagEntry<>(JsSourceType.JS, glob));
  }

  public void testGlobJs2() throws IOException {
    FlagEntry<JsSourceType> jsFile1 = createJsFile("test1", "var a;");
    FlagEntry<JsSourceType> jsFile2 = createJsFile("test2", "var b;");
    assertTrue(new File(jsFile2.getValue()).renameTo(new File(
        new File(jsFile1.getValue()).getParentFile() + File.separator + "utest2.js")));
    String glob = new File(jsFile1.getValue()).getParent() + File.separator + "*test*.js";
    compileFiles(
        "var a;var b;", new FlagEntry<>(JsSourceType.JS, glob));
  }

  public void testGlobJs3() throws IOException {
    FlagEntry<JsSourceType> jsFile1 = createJsFile("test1", "var a;");
    FlagEntry<JsSourceType> jsFile2 = createJsFile("test2", "var b;");
    assertTrue(new File(jsFile2.getValue()).renameTo(new File(
        new File(jsFile1.getValue()).getParentFile() + File.separator + "test2.js")));
    // Make sure test2.js is excluded from the inputs when the exclusion
    // comes after the inclusion
    String glob1 = new File(jsFile1.getValue()).getParent() + File.separator + "**.js";
    String glob2 = "!" + new File(jsFile1.getValue()).getParent() + File.separator + "**test2.js";
    compileFiles(
        "var a;", new FlagEntry<>(JsSourceType.JS, glob1),
        new FlagEntry<>(JsSourceType.JS, glob2));
  }

  public void testGlobJs4() throws IOException {
    FlagEntry<JsSourceType> jsFile1 = createJsFile("test1", "var a;");
    FlagEntry<JsSourceType> jsFile2 = createJsFile("test2", "var b;");
    assertTrue(new File(jsFile2.getValue()).renameTo(new File(
        new File(jsFile1.getValue()).getParentFile() + File.separator + "test2.js")));
    // Make sure test2.js is excluded from the inputs when the exclusion
    // comes before the inclusion
    String glob1 = "!" + new File(jsFile1.getValue()).getParent() + File.separator + "**test2.js";
    String glob2 = new File(jsFile1.getValue()).getParent() + File.separator + "**.js";
    compileFiles(
        "var a;", new FlagEntry<>(JsSourceType.JS, glob1),
        new FlagEntry<>(JsSourceType.JS, glob2));
  }

  public void testGlobJs5() throws IOException {
    FlagEntry<JsSourceType> jsFile1 = createJsFile("test1", "var a;");
    FlagEntry<JsSourceType> jsFile2 = createJsFile("test2", "var b;");
    File temp1 = Files.createTempDir();
    File temp2 = Files.createTempDir();
    File jscompTempDir = new File(jsFile1.getValue()).getParentFile();
    File newTemp1 = new File(jscompTempDir + File.separator + "temp1");
    File newTemp2 = new File(jscompTempDir + File.separator + "temp2");
    assertTrue(temp1.renameTo(newTemp1));
    assertTrue(temp2.renameTo(newTemp2));
    new File(jsFile1.getValue()).renameTo(new File(newTemp1 + File.separator + "test1.js"));
    new File(jsFile2.getValue()).renameTo(new File(newTemp2 + File.separator + "test2.js"));
    // Test multiple segments with glob patterns, like /foo/bar/**/*.js
    String glob = jscompTempDir + File.separator + "**" + File.separator + "*.js";
    compileFiles(
        "var a;var b;", new FlagEntry<>(JsSourceType.JS, glob));
  }

  // TODO(tbreisacher): Re-enable this test when we drop Ant.
  public void disabled_testGlobJs6() throws IOException {
    FlagEntry<JsSourceType> jsFile1 = createJsFile("test1", "var a;");
    FlagEntry<JsSourceType> jsFile2 = createJsFile("test2", "var b;");
    File ignoredJs = new File("." + File.separator + "ignored.js");
    if (ignoredJs.isDirectory()) {
      for (File f : ignoredJs.listFiles()) {
        f.delete();
      }
    }
    ignoredJs.delete();
    assertTrue(new File(jsFile2.getValue()).renameTo(ignoredJs));
    // Make sure patterns like "!**\./ignored**.js" work
    String glob1 = "!**\\." + File.separator + "ignored**.js";
    String glob2 = new File(jsFile1.getValue()).getParent() + File.separator + "**.js";
    compileFiles(
        "var a;", new FlagEntry<>(JsSourceType.JS, glob1),
        new FlagEntry<>(JsSourceType.JS, glob2));
    ignoredJs.delete();
  }

  // TODO(tbreisacher): Re-enable this test when we drop Ant.
  public void disabled_testGlobJs7() throws IOException {
    FlagEntry<JsSourceType> jsFile1 = createJsFile("test1", "var a;");
    FlagEntry<JsSourceType> jsFile2 = createJsFile("test2", "var b;");
    File takenJs = new File("." + File.separator + "globTestTaken.js");
    File ignoredJs = new File("." + File.separator + "globTestIgnored.js");
    if (takenJs.isDirectory()) {
      for (File f : takenJs.listFiles()) {
        f.delete();
      }
    }
    takenJs.delete();
    if (ignoredJs.isDirectory()) {
      for (File f : ignoredJs.listFiles()) {
        f.delete();
      }
    }
    ignoredJs.delete();
    assertTrue(new File(jsFile1.getValue()).renameTo(takenJs));
    assertTrue(new File(jsFile2.getValue()).renameTo(ignoredJs));
    // Make sure that relative paths like "!**ignored.js" work with absolute paths.
    String glob1 = takenJs.getParentFile().getAbsolutePath() + File.separator + "**Taken.js";
    String glob2 = "!**Ignored.js";
    compileFiles(
        "var a;", new FlagEntry<>(JsSourceType.JS, glob1),
        new FlagEntry<>(JsSourceType.JS, glob2));
    takenJs.delete();
    ignoredJs.delete();
  }

  public void testSourceMapInputs() throws Exception {
    args.add("--js_output_file");
    args.add("/path/to/out.js");
    args.add("--source_map_input=input1|input1.sourcemap");
    args.add("--source_map_input=input2|input2.sourcemap");
    testSame("var x = 3;");

    Map<String, SourceMapInput> inputMaps = lastCompiler.getOptions()
        .inputSourceMaps;
    assertThat(inputMaps).hasSize(2);
    assertThat(inputMaps.get("input1").getOriginalPath())
        .isEqualTo("input1.sourcemap");
    assertThat(inputMaps.get("input2").getOriginalPath())
        .isEqualTo("input2.sourcemap");
  }

  public void testModuleWrapperBaseNameExpansion() throws Exception {
    useModules = ModulePattern.CHAIN;
    args.add("--module_wrapper=m0:%s // %basename%");
    testSame(new String[] {
      "var x = 3;",
      "var y = 4;"
    });

    StringBuilder builder = new StringBuilder();
    lastCommandLineRunner.writeModuleOutput(
        builder,
        lastCompiler.getModuleGraph().getRootModule());
    assertThat(builder.toString()).isEqualTo("var x=3; // m0.js\n");
  }

  public void testModuleWrapperExpansion() throws Exception {
    useModules = ModulePattern.CHAIN;
    args.add("--module_wrapper=m0:%output%%n%//# SourceMappingUrl=%basename%.map");
    testSame(new String[] {
      "var x = 3;",
      "var y = 4;"
    });

    StringBuilder builder = new StringBuilder();
    lastCommandLineRunner.writeModuleOutput(
        builder,
        lastCompiler.getModuleGraph().getRootModule());
    assertThat(builder.toString()).isEqualTo("var x=3;\n//# SourceMappingUrl=m0.js.map\n");
  }

  public void testMultistageCompilation() throws Exception {
    File saveFile = File.createTempFile("serialized", "state");

    String inputString = "[{\"src\": \"alert('foo');\", \"path\":\"foo.js\"}]";
    args.add("--json_streams=BOTH");
    args.add("--module=foo--bar.baz:1");

    // Perform stage1
    List<String> stage1Args = new ArrayList<>(args);
    stage1Args.add("--save-after-checks=" + saveFile.getAbsolutePath());
    compile(inputString, stage1Args);

    // Perform stage2
    List<String> stage2Args = new ArrayList<>(args);
    stage2Args.add("--continue-saved-compilation=" + saveFile.getAbsolutePath());
    String multistageOutput = compile(inputString, stage2Args);

    // Perform single stage compilation
    String singleStageOutput = compile(inputString, args);

    assertThat(multistageOutput).isEqualTo(singleStageOutput);
  }

  private String compile(String inputString, List<String> args) {
    ByteArrayOutputStream outputStream = new ByteArrayOutputStream();
    ByteArrayOutputStream errorStream = new ByteArrayOutputStream();
    CommandLineRunner runner =
        new CommandLineRunner(
            args.toArray(new String[] {}),
            new ByteArrayInputStream(inputString.getBytes(UTF_8)),
            new PrintStream(outputStream),
            new PrintStream(errorStream));

    runner.getCompiler();
    try {
      runner.doRun();
    } catch (IOException e) {
      e.printStackTrace();
      fail("Unexpected exception " + e);
    }
    return new String(outputStream.toByteArray(), UTF_8);
  }

  public void testCharSetExpansion() {
    testSame("");
    assertThat(lastCompiler.getOptions().outputCharset).isEqualTo(US_ASCII);
    args.add("--charset=UTF-8");
    testSame("");
    assertThat(lastCompiler.getOptions().outputCharset).isEqualTo(UTF_8);
  }

  public void testChainModuleManifest() throws Exception {
    useModules = ModulePattern.CHAIN;
    testSame(new String[] {"var x = 3;", "var y = 5;", "var z = 7;", "var a = 9;"});

    StringBuilder builder = new StringBuilder();
    lastCommandLineRunner.printModuleGraphManifestOrBundleTo(
        lastCompiler.getModuleGraph(), builder, true);
    assertThat(builder.toString())
        .isEqualTo(Joiner.on('\n').join(
            "{m0}",
            "i0.js",
            "",
            "{m1:m0}",
            "i1.js",
            "",
            "{m2:m1}",
            "i2.js",
            "",
            "{m3:m2}",
            "i3.js",
            ""));
  }

  public void testStarModuleManifest() throws Exception {
    useModules = ModulePattern.STAR;
    testSame(new String[] {
          "var x = 3;", "var y = 5;", "var z = 7;", "var a = 9;"});

    StringBuilder builder = new StringBuilder();
    lastCommandLineRunner.printModuleGraphManifestOrBundleTo(
        lastCompiler.getModuleGraph(), builder, true);
    assertThat(builder.toString())
        .isEqualTo(Joiner.on('\n').join(
            "{m0}",
            "i0.js",
            "",
            "{m1:m0}",
            "i1.js",
            "",
            "{m2:m0}",
            "i2.js",
            "",
            "{m3:m0}",
            "i3.js",
            ""));
  }

  public void testOutputModuleGraphJson() throws Exception {
    useModules = ModulePattern.STAR;
    testSame(new String[] {"var x = 3;", "var y = 5;", "var z = 7;", "var a = 9;"});

    StringBuilder builder = new StringBuilder();
    lastCommandLineRunner.printModuleGraphJsonTo(builder);
    assertThat(builder.toString()).contains("transitive-dependencies");
  }

  public void testVersionFlag() {
    args.add("--version");
    CommandLineRunner runner =
        createCommandLineRunner(new String[] {"function f() {}"});
    assertThat(runner.shouldRunCompiler()).isFalse();
    assertThat(runner.hasErrors()).isFalse();
    assertThat(
        new String(outReader.toByteArray(), UTF_8)
            .indexOf("Closure Compiler (http://github.com/google/closure-compiler)\n"
                + "Version: ")).isEqualTo(0);
  }

  public void testVersionFlag2() {
    lastArg = "--version";
    CommandLineRunner runner =
        createCommandLineRunner(new String[] {"function f() {}"});
    assertThat(runner.shouldRunCompiler()).isFalse();
    assertThat(runner.hasErrors()).isFalse();
    assertThat(new String(outReader.toByteArray(), UTF_8))
        .startsWith("Closure Compiler (http://github.com/google/closure-compiler)\nVersion: ");
  }

  public void testPrintAstFlag() {
    args.add("--print_ast=true");
    testSame("");
    assertThat(new String(outReader.toByteArray(), UTF_8))
        .isEqualTo("digraph AST {\n"
            + "  node [color=lightblue2, style=filled];\n"
            + "  node0 [label=\"ROOT\"];\n"
            + "  node1 [label=\"SCRIPT\"];\n"
            + "  node0 -> node1 [weight=1];\n"
            + "  node1 -> RETURN [label=\"UNCOND\", "
            + "fontcolor=\"red\", weight=0.01, color=\"red\"];\n"
            + "  node0 -> RETURN [label=\"SYN_BLOCK\", "
            + "fontcolor=\"red\", weight=0.01, color=\"red\"];\n"
            + "  node0 -> node1 [label=\"UNCOND\", "
            + "fontcolor=\"red\", weight=0.01, color=\"red\"];\n"
            + "}\n\n");
  }

  public void testSyntheticExterns() {
    externs = ImmutableList.of(
        SourceFile.fromCode("externs", "function Symbol() {}; myVar.property;"));
    test("var theirVar = {}; var myVar = {}; var yourVar = {};",
         VarCheck.UNDEFINED_EXTERN_VAR_ERROR);

    args.add("--jscomp_off=externsValidation");
    args.add("--warning_level=VERBOSE");
    test("var theirVar = {}; var myVar = {}; var yourVar = {};",
         "var theirVar={},myVar={},yourVar={};");

    args.add("--jscomp_off=externsValidation");
    args.add("--jscomp_error=checkVars");
    args.add("--warning_level=VERBOSE");
    test(
        "var theirVar = {}; var myVar = {}; var myVar = {};", VarCheck.VAR_MULTIPLY_DECLARED_ERROR);
  }

  public void testGoogAssertStripping() {
    args.add("--compilation_level=ADVANCED_OPTIMIZATIONS");
    args.add("--jscomp_off=checkVars");
    test("goog.asserts.assert(false)", "");
    args.add("--debug");
    test("goog.asserts.assert(false)", "goog.$asserts$.$assert$(!1)");
  }

  public void testMissingReturnCheckOnWithVerbose() {
    args.add("--warning_level=VERBOSE");
    test("/** @return {number} */ function f() {f()} f();",
        CheckMissingReturn.MISSING_RETURN_STATEMENT);
  }

  public void testChecksOnlySkipsOptimizations() {
    args.add("--checks_only");
    test("var foo = 1 + 1;",
      "var foo = 1 + 1;");
  }

  public void testChecksOnlyWithParseError() {
    args.add("--compilation_level=WHITESPACE_ONLY");
    args.add("--checks_only");
    test("val foo = 1;",
      RhinoErrorReporter.PARSE_ERROR);
  }

  public void testChecksOnlyWithWarning() {
    args.add("--checks_only");
    args.add("--warning_level=VERBOSE");
    test("/** @deprecated */function foo() {}; foo();",
      CheckAccessControls.DEPRECATED_NAME);
  }

  public void testGenerateExports() {
    args.add("--generate_exports=true");
    test("var goog; /** @export */ foo.prototype.x = function() {};",
        "var goog; foo.prototype.x=function(){};" +
        "goog.exportProperty(foo.prototype,\"x\",foo.prototype.x);");
  }

  public void testDepreciationWithVerbose() {
    args.add("--warning_level=VERBOSE");
    test("/** @deprecated */ function f() {}; f()",
       CheckAccessControls.DEPRECATED_NAME);
  }

  public void testTwoParseErrors() {
    // If parse errors are reported in different files, make
    // sure all of them are reported.
    Compiler compiler = compile(new String[] {
      "var a b;",
      "var b c;"
    });
    assertThat(compiler.getErrors()).hasLength(2);
  }

  public void testES3() {
    args.add("--language_in=ECMASCRIPT3");
    args.add("--language_out=ECMASCRIPT3");
    args.add("--strict_mode_input=false");
    useStringComparison = true;
    test(
        "var x = f.function",
        "var x=f[\"function\"];",
        RhinoErrorReporter.INVALID_ES3_PROP_NAME);
    testSame("var let;");
  }

  public void testES3plusStrictModeChecks() {
    args.add("--language_in=ECMASCRIPT3");
    args.add("--language_out=ECMASCRIPT3");
    useStringComparison = true;
    test(
        "var x = f.function",
        "var x=f[\"function\"];",
        RhinoErrorReporter.INVALID_ES3_PROP_NAME);
    test("var let", RhinoErrorReporter.PARSE_ERROR);
    test("function f(x) { delete x; }", StrictModeCheck.DELETE_VARIABLE);
  }

  public void testES6TranspiledByDefault() {
    test("var x = class {};", "var x = function() {};");
  }

  public void testES5ChecksByDefault() {
    test("var x = 3; delete x;", StrictModeCheck.DELETE_VARIABLE);
  }

  public void testES5ChecksInVerbose() {
    args.add("--warning_level=VERBOSE");
    test("function f(x) { delete x; }", StrictModeCheck.DELETE_VARIABLE);
  }

  public void testES5() {
    args.add("--language_in=ECMASCRIPT5");
    args.add("--strict_mode_input=false");
    test("var x = f.function", "var x = f.function");
    test("var let", "var let");
  }

  public void testES5Strict() {
    args.add("--language_in=ECMASCRIPT5_STRICT");
    args.add("--language_out=ECMASCRIPT5_STRICT");
    test("var x = f.function", "'use strict';var x = f.function");
    test("var let", RhinoErrorReporter.PARSE_ERROR);
    test("function f(x) { delete x; }", StrictModeCheck.DELETE_VARIABLE);
  }

  public void testES5StrictUseStrict() {
    args.add("--language_in=ECMASCRIPT5_STRICT");
    args.add("--language_out=ECMASCRIPT5_STRICT");
    Compiler compiler = compile(new String[] {"var x = f.function"});
    String outputSource = compiler.toSource();
    assertThat(outputSource).startsWith("'use strict'");
  }

  public void testES5StrictUseStrictMultipleInputs() {
    args.add("--language_in=ECMASCRIPT5_STRICT");
    args.add("--language_out=ECMASCRIPT5_STRICT");
    Compiler compiler = compile(new String[] {"var x = f.function",
        "var y = f.function", "var z = f.function"});
    String outputSource = compiler.toSource();
    assertThat(outputSource).startsWith("'use strict'");
    assertThat(outputSource.substring(13)).doesNotContain("'use strict'");
  }

  public void testWithKeywordWithEs5ChecksOff() {
    args.add("--jscomp_off=es5Strict");
    args.add("--strict_mode_input=false");
    testSame("var x = {}; with (x) {}");
  }

  public void testIsolationMode() {
    args.add("--isolation_mode=IIFE");
    testSame("window.x = \"123\";");
    String output = new String(outReader.toByteArray(), UTF_8);
    assertThat(output).isEqualTo(
        "(function(){window.x=\"123\";}).call(this);\n");
  }

  public void testNoSrCFilesWithManifest() throws IOException {
    args.add("--env=CUSTOM");
    args.add("--output_manifest=test.MF");
    CommandLineRunner runner = createCommandLineRunner(new String[0]);
    try {
      runner.doRun();
      fail("Expected flag usage exception");
    } catch (FlagUsageException e) {
      assertThat(e)
          .hasMessage(
              "Bad --js flag. Manifest files cannot be generated when the input is from stdin.");
    }
  }

  public void testTransformAMD() {
    args.add("--transform_amd_modules");
    test("define({test: 1})", "module.exports = {test: 1}");
  }

  public void testProcessCJS() {
    useStringComparison = true;
    args.add("--process_common_js_modules");
    args.add("--entry_point=foo/bar");
    setFilename(0, "foo/bar.js");
    String expected = "var module$foo$bar={default:{}};module$foo$bar.default.test=1;";
    test("exports.test = 1", expected);
    assertThat(outReader.toString()).isEqualTo(expected + "\n");
  }

  public void testProcessCJSWithModuleOutput() {
    args.add("--process_common_js_modules");
    args.add("--entry_point=foo/bar");
    args.add("--module=auto");
    setFilename(0, "foo/bar.js");
    test("exports.test = 1",
        "var module$foo$bar={default: {}}; module$foo$bar.default.test = 1;");
    // With modules=auto no direct output is created.
    assertThat(outReader.toString()).isEmpty();
  }

  /**
   * closure requires mixed with cjs, raised in
   * https://github.com/google/closure-compiler/pull/630
   * https://gist.github.com/sayrer/c4c4ce0c1748573f863e
   */
  public void testProcessCJSWithClosureRequires() {
    args.add("--process_common_js_modules");
    args.add("--entry_point=app");
    args.add("--dependency_mode=STRICT");
    args.add("--module_resolution=NODE");
    setFilename(0, "base.js");
    setFilename(1, "array.js");
    setFilename(2, "Baz.js");
    setFilename(3, "app.js");
    test(
        new String[] {
          LINE_JOINER.join(
              "/** @provideGoog */",
              "/** @const */ var goog = goog || {};",
              "var COMPILED = false;",
              "goog.provide = function (arg) {};",
              "goog.require = function (arg) {};"),
          "goog.provide('goog.array');",
          LINE_JOINER.join(
              "goog.require('goog.array');",
              "function Baz() {}",
              "Baz.prototype = {",
              "  baz: function() {",
              "    return goog.array.last(['asdf','asd','baz']);",
              "  },",
              "  bar: function () {",
              "    return 4 + 4;",
              "  }",
              "};",
              "module.exports = Baz;"),
          LINE_JOINER.join(
              "var Baz = require('./Baz');",
              "var baz = new Baz();",
              "console.log(baz.baz());",
              "console.log(baz.bar());")
        },
        new String[] {
          LINE_JOINER.join(
              "var goog=goog||{},COMPILED=!1;",
              "goog.provide=function(a){};goog.require=function(a){};"),
          "goog.array={};",
          LINE_JOINER.join(
              "var module$Baz = {/** @constructor */ default: function (){} };",
              "module$Baz.default.prototype={",
              "  baz:function(){return goog.array.last(['asdf','asd','baz'])},",
              "  bar:function(){return 8}",
              "};"),
          LINE_JOINER.join(
              "var Baz = module$Baz.default,",
              "    baz = new module$Baz.default();",
              "console.log(baz.baz());",
              "console.log(baz.bar());")
        });
  }

  /**
   * closure requires mixed with cjs, raised in
   * https://github.com/google/closure-compiler/pull/630
   * https://gist.github.com/sayrer/c4c4ce0c1748573f863e
   */
  public void testProcessCJSWithClosureRequires2() {
    args.add("--process_common_js_modules");
    args.add("--dependency_mode=LOOSE");
    args.add("--entry_point=app");
    args.add("--module_resolution=NODE");
    setFilename(0, "base.js");
    setFilename(1, "array.js");
    setFilename(2, "Baz.js");
    setFilename(3, "app.js");

    test(
        new String[] {
          LINE_JOINER.join(
              "/** @provideGoog */",
              "/** @const */ var goog = goog || {};",
              "var COMPILED = false;",
              "goog.provide = function (arg) {};",
              "goog.require = function (arg) {};"),
          "goog.provide('goog.array');",
          LINE_JOINER.join(
              "goog.require('goog.array');",
              "function Baz() {}",
              "Baz.prototype = {",
              "  baz: function() {",
              "    return goog.array.last(['asdf','asd','baz']);",
              "  },",
              "  bar: function () {",
              "    return 4 + 4;",
              "  }",
              "};",
              "module.exports = Baz;"),
          LINE_JOINER.join(
              "var Baz = require('./Baz');",
              "var baz = new Baz();",
              "console.log(baz.baz());",
              "console.log(baz.bar());")
        },
        new String[] {
          LINE_JOINER.join(
              "var goog=goog||{},COMPILED=!1;",
              "goog.provide=function(a){};goog.require=function(a){};"),
          "goog.array={};",
          LINE_JOINER.join(
              "var module$Baz = {default: function (){}};",
              "module$Baz.default.prototype={",
              "  baz:function(){return goog.array.last([\"asdf\",\"asd\",\"baz\"])},",
              "  bar:function(){return 8}",
              "};"),
          LINE_JOINER.join(
              "var Baz = module$Baz.default,",
              "    baz = new module$Baz.default();",
              "console.log(baz.baz());",
              "console.log(baz.bar());")
        });
  }

  public void testProcessCJSWithES6Export() {
    args.add("--process_common_js_modules");
    args.add("--entry_point=app");
    args.add("--dependency_mode=STRICT");
    args.add("--language_in=ECMASCRIPT6");
    args.add("--module_resolution=NODE");
    setFilename(0, "foo.js");
    setFilename(1, "app.js");
    test(
        new String[] {
          LINE_JOINER.join("export default class Foo {", "  bar() { console.log('bar'); }", "}"),
          LINE_JOINER.join(
              "var FooBar = require('./foo').default;",
              "var baz = new FooBar();",
              "console.log(baz.bar());")
        },
        new String[] {
          LINE_JOINER.join(
              "var module$foo={},",
              "Foo$$module$foo=function(){};",
              "Foo$$module$foo.prototype.bar=function(){console.log(\"bar\")};",
              "module$foo.default=Foo$$module$foo;"),
          LINE_JOINER.join(
              "var FooBar = module$foo.default,",
              "    baz = new module$foo.default();",
              "console.log(baz.bar());")
        });
  }

  public void testES6ImportOfCJS() {
    args.add("--process_common_js_modules");
    args.add("--entry_point=app");
    args.add("--dependency_mode=STRICT");
    args.add("--language_in=ECMASCRIPT6");
    args.add("--module_resolution=NODE");
    setFilename(0, "foo.js");
    setFilename(1, "app.js");
    test(
        new String[] {
          LINE_JOINER.join(
              "/** @constructor */ function Foo () {}",
              "Foo.prototype.bar = function() { console.log('bar'); };",
              "module.exports = Foo;"),
          LINE_JOINER.join(
              "import * as FooBar from './foo';",
              "var baz = new FooBar();",
              "console.log(baz.bar());")
        },
        new String[] {
          LINE_JOINER.join(
              "/** @const */ var module$foo = {/** @constructor */ default: function(){} };",
              "module$foo.default.prototype.bar=function(){console.log('bar')};"),
          LINE_JOINER.join(
<<<<<<< HEAD
              "var baz$$module$app = new module$foo();",
              "console.log(baz$$module$app.bar());")
=======
              "var baz$$module$app = new module$foo();", "console.log(baz$$module$app.bar());")
>>>>>>> 0be9e506
        });
  }

  public void testES6ImportOfFileWithoutImportsOrExports() {
    args.add("--dependency_mode=STRICT");
    args.add("--entry_point='./app.js'");
    args.add("--language_in=ECMASCRIPT6");
    args.add("--language_out=ECMASCRIPT5");
    setFilename(0, "foo.js");
    setFilename(1, "app.js");
    test(
        new String[] {
          CompilerTestCase.LINE_JOINER.join("function foo() { alert('foo'); }", "foo();"),
          "import './foo.js';"
        },
        new String[] {
          CompilerTestCase.LINE_JOINER.join(
              "function foo$$module$foo(){ alert('foo'); }", "foo$$module$foo();"),
          ""
        });
  }

  public void testES6ImportOfFileWithImportsButNoExports() {
    args.add("--dependency_mode=STRICT");
    args.add("--entry_point='./app.js'");
    args.add("--language_in=ECMASCRIPT6");
    setFilename(0, "message.js");
    setFilename(1, "foo.js");
    setFilename(2, "app.js");
    test(
        new String[] {
          "export default 'message';",
          "import message from './message.js';\n  function foo() { alert(message); }\n  foo();",
          "import './foo.js';"
        },
        new String[] {
          LINE_JOINER.join(
              "/** @const */ var module$message={},",
              "  $jscompDefaultExport$$module$message = 'message';",
              "module$message.default = $jscompDefaultExport$$module$message;"),
<<<<<<< HEAD
          CompilerTestCase.LINE_JOINER.join(
              "function foo$$module$foo(){ alert(module$message.default); }", "foo$$module$foo();"),
=======
          "function foo$$module$foo(){ alert(module$message.default); } foo$$module$foo();",
>>>>>>> 0be9e506
          ""
        });
  }

  public void testCommonJSRequireOfFileWithoutExports() {
    args.add("--process_common_js_modules");
    args.add("--dependency_mode=STRICT");
    args.add("--entry_point='./app.js'");
    args.add("--language_in=ECMASCRIPT6");
    args.add("--module_resolution=NODE");
    setFilename(0, "foo.js");
    setFilename(1, "app.js");
    test(
        new String[] {
          CompilerTestCase.LINE_JOINER.join("function foo() { alert('foo'); }", "foo();"),
          "require('./foo');"
        },
        new String[] {
          CompilerTestCase.LINE_JOINER.join(
<<<<<<< HEAD
              "/** @const */ var module$foo = { /** @const */ default: {}};",
=======
>>>>>>> 0be9e506
              "function foo$$module$foo(){ alert('foo'); }",
              "foo$$module$foo();"),
          CompilerTestCase.LINE_JOINER.join("'use strict';", "")
        });
  }

  /** override the order of the entries that the module loader should look for */
  public void testProcessCJSWithPackageJsonBrowserField() {
    useStringComparison = true;
    args.add("--process_common_js_modules");
    args.add("--dependency_mode=STRICT");
    args.add("--entry_point=app");
    args.add("--module_resolution=NODE");
    args.add("--package_json_entry_names=browser,main");
    setFilename(0, "app.js");
    setFilename(1, "node_modules/foo/package.json");
    setFilename(2, "node_modules/foo/browser.js");

    test(
        new String[] {
          "var Foo = require('foo');",
          "{\"browser\":\"browser.js\",\"name\":\"foo\"}",
          LINE_JOINER.join(
              "function Foo() {}",
              "Foo.prototype = {",
              "  bar: function () {",
              "    return 4 + 4;",
              "  }",
              "};",
              "module.exports = Foo;")
        },
        new String[] {
          "var module$node_modules$foo$browser={default:function(){}};",
          "module$node_modules$foo$browser.default.prototype={bar:function(){return 8}};",
          "var Foo=module$node_modules$foo$browser.default;",
        });
  }

  public void testFormattingSingleQuote() {
    testSame("var x = '';");
    assertThat(lastCompiler.toSource()).isEqualTo("var x=\"\";");

    args.add("--formatting=SINGLE_QUOTES");
    testSame("var x = '';");
    assertThat(lastCompiler.toSource()).isEqualTo("var x='';");
  }

  public void testTransformAMDAndProcessCJS() {
    args.add("--transform_amd_modules");
    args.add("--process_common_js_modules");
    args.add("--entry_point=foo/bar");
    setFilename(0, "foo/bar.js");
    test("define({foo: 1})",
        LINE_JOINER.join(
            "/** @const */ var module$foo$bar = {/** @const */ default: {}};",
            "module$foo$bar.default.foo = 1;"));
  }

  public void testModuleJSON() {
    args.add("--transform_amd_modules");
    args.add("--process_common_js_modules");
    args.add("--entry_point=foo/bar");
    args.add("--output_module_dependencies=test.json");
    setFilename(0, "foo/bar.js");
    test("define({foo: 1})",
        LINE_JOINER.join(
          "/** @const */ var module$foo$bar = {/** @const */ default: {}};",
          "module$foo$bar.default.foo = 1;"));
  }

  public void testOutputSameAsInput() {
    args.add("--js_output_file=" + getFilename(0));
    test("", AbstractCommandLineRunner.OUTPUT_SAME_AS_INPUT_ERROR);
  }

  public void testOutputWrapperFlag() {
    // if the output wrapper flag is specified without a valid output marker,
    // ensure that the compiler displays an error and exits.
    // See github issue 123
    args.add("--output_wrapper=output");
    CommandLineRunner runner =
        createCommandLineRunner(new String[] {"function f() {}"});
    assertThat(runner.shouldRunCompiler()).isFalse();
    assertThat(runner.hasErrors()).isTrue();
  }

  public void testJsonStreamInputFlag() {
    String inputString = "[{\"src\": \"alert('foo');\", \"path\":\"foo.js\"}]";
    args.add("--json_streams=IN");

    CommandLineRunner runner =
        new CommandLineRunner(
            args.toArray(new String[] {}),
            new ByteArrayInputStream(inputString.getBytes(UTF_8)),
            new PrintStream(outReader),
            new PrintStream(errReader));

    lastCompiler = runner.getCompiler();
    try {
      runner.doRun();
    } catch (IOException e) {
      e.printStackTrace();
      fail("Unexpected exception " + e);
    }
    String output = runner.getCompiler().toSource();
    assertThat(output).isEqualTo("alert(\"foo\");");
  }

  public void testJsonStreamOutputFlag() {
    String inputString = "alert('foo');";
    args.add("--json_streams=OUT");

    CommandLineRunner runner =
        new CommandLineRunner(
            args.toArray(new String[] {}),
            new ByteArrayInputStream(inputString.getBytes(UTF_8)),
            new PrintStream(outReader),
            new PrintStream(errReader));

    lastCompiler = runner.getCompiler();
    try {
      runner.doRun();
    } catch (IOException e) {
      e.printStackTrace();
      fail("Unexpected exception " + e);
    }
    String output = new String(outReader.toByteArray(), UTF_8);
    assertThat(output).isEqualTo("[{\"src\":\"alert(\\\"foo\\\");\\n\","
        + "\"path\":\"compiled.js\",\"source_map\":\"{\\n\\\"version\\\":3,"
        + "\\n\\\"file\\\":\\\"compiled.js\\\",\\n\\\"lineCount\\\":1,"
        + "\\n\\\"mappings\\\":\\\"AAAAA,KAAA,CAAM,KAAN;\\\","
        + "\\n\\\"sources\\\":[\\\"stdin\\\"],"
        + "\\n\\\"names\\\":[\\\"alert\\\"]\\n}\\n\"}]");
  }

  public void testJsonStreamBothFlag() {
    String inputString = "[{\"src\": \"alert('foo');\", \"path\":\"foo.js\"}]";
    args.add("--json_streams=BOTH");
    args.add("--js_output_file=bar.js");

    CommandLineRunner runner =
        new CommandLineRunner(
            args.toArray(new String[] {}),
            new ByteArrayInputStream(inputString.getBytes(UTF_8)),
            new PrintStream(outReader),
            new PrintStream(errReader));

    lastCompiler = runner.getCompiler();
    try {
      runner.doRun();
    } catch (IOException e) {
      e.printStackTrace();
      fail("Unexpected exception " + e);
    }
    String output = new String(outReader.toByteArray(), UTF_8);
    assertThat(output).isEqualTo("[{\"src\":\"alert(\\\"foo\\\");\\n\","
        + "\"path\":\"bar.js\",\"source_map\":\"{\\n\\\"version\\\":3,"
        + "\\n\\\"file\\\":\\\"bar.js\\\",\\n\\\"lineCount\\\":1,"
        + "\\n\\\"mappings\\\":\\\"AAAAA,KAAA,CAAM,KAAN;\\\","
        + "\\n\\\"sources\\\":[\\\"foo.js\\\"],"
        + "\\n\\\"names\\\":[\\\"alert\\\"]\\n}\\n\"}]");
  }

  public void testJsonStreamSourceMap() {
    String inputSourceMap =
        "{\n"
            + "\"version\":3,\n"
            + "\"file\":\"one.out.js\",\n"
            + "\"lineCount\":1,\n"
            + "\"mappings\":\"AAAAA,QAASA,IAAG,CAACC,CAAD,CAAI,CACdC,"
            + "OAAAF,IAAA,CAAYC,CAAZ,CADc,CAGhBD,GAAA,CAAI,QAAJ;\",\n"
            + "\"sources\":[\"one.js\"],\n"
            + "\"names\":[\"log\",\"a\",\"console\"]\n"
            + "}";
    inputSourceMap = inputSourceMap.replace("\"", "\\\"");
    String inputString =
        "[{"
            + "\"src\": \"function log(a){console.log(a)}log(\\\"one.js\\\");\", "
            + "\"path\":\"one.out.js\", "
            + "\"sourceMap\": \""
            + inputSourceMap
            + "\" }]";
    args.add("--json_streams=BOTH");
    args.add("--js_output_file=bar.js");
    args.add("--apply_input_source_maps");

    CommandLineRunner runner =
        new CommandLineRunner(
            args.toArray(new String[] {}),
            new ByteArrayInputStream(inputString.getBytes(UTF_8)),
            new PrintStream(outReader),
            new PrintStream(errReader));

    lastCompiler = runner.getCompiler();
    try {
      runner.doRun();
    } catch (IOException e) {
      e.printStackTrace();
      fail("Unexpected exception " + e);
    }
    String output = new String(outReader.toByteArray(), UTF_8);
    assertThat(output)
        .isEqualTo(
            "[{"
                + "\"src\":\"function log(a){console.log(a)}log(\\\"one.js\\\");\\n\","
                + "\"path\":\"bar.js\","
                + "\"source_map\":\"{\\n\\\"version\\\":3,\\n\\\"file\\\":\\\"bar.js\\\",\\n"
                + "\\\"lineCount\\\":1,\\n\\\"mappings\\\":\\\"AAAAA,QAASA,IAAGC,CAACC,CAADD,CAAIA,"
                + "CACdE,OAAAA,IAAAA,CAAYD,CAAZC,CADcF,CAGhBD,GAAAA,CAAIC,QAAJD;\\\",\\n"
                + "\\\"sources\\\":[\\\"one.js\\\"],\\n\\\"names\\\":[\\\"log\\\",\\\"\\\","
                + "\\\"a\\\",\\\"console\\\"]\\n}\\n\"}]");
  }

  public void testOutputModuleNaming() {
    String inputString = "[{\"src\": \"alert('foo');\", \"path\":\"foo.js\"}]";
    args.add("--json_streams=BOTH");
    args.add("--module=foo--bar.baz:1");

    CommandLineRunner runner =
        new CommandLineRunner(
            args.toArray(new String[] {}),
            new ByteArrayInputStream(inputString.getBytes(UTF_8)),
            new PrintStream(outReader),
            new PrintStream(errReader));

    lastCompiler = runner.getCompiler();
    try {
      runner.doRun();
    } catch (IOException e) {
      e.printStackTrace();
      fail("Unexpected exception " + e);
    }
    String output = new String(outReader.toByteArray(), UTF_8);
    assertThat(output).isEqualTo("[{\"src\":\"alert(\\\"foo\\\");\\n\","
        + "\"path\":\"./foo--bar.baz.js\",\"source_map\":\"{\\n\\\"version\\\":3,"
        + "\\n\\\"file\\\":\\\"./foo--bar.baz.js\\\",\\n\\\"lineCount\\\":1,"
        + "\\n\\\"mappings\\\":\\\"AAAAA,KAAA,CAAM,KAAN;\\\","
        + "\\n\\\"sources\\\":[\\\"foo.js\\\"],"
        + "\\n\\\"names\\\":[\\\"alert\\\"]\\n}\\n\"}]");
  }

  public void testAssumeFunctionWrapper() {
    args.add("--compilation_level=SIMPLE_OPTIMIZATIONS");
    args.add("--assume_function_wrapper");
    // remove used vars enabled
    test(
        "var someName = function(a) {};",
        "");
    // function inlining enabled.
    test(
        "var someName = function() {return 'hi'};alert(someName())",
        "alert('hi')");
    // renaming enabled, and collapse anonymous functions enabled
    test(
        "var someName = function() {return 'hi'};alert(someName);alert(someName)",
        "function a() {return 'hi'}alert(a);alert(a)");
  }

  /* Helper functions */

  private void testSame(String original) {
    testSame(new String[] { original });
  }

  private void testSame(String[] original) {
    test(original, original);
  }

  private void test(String original, String compiled) {
    test(new String[] { original }, new String[] { compiled });
  }

  /**
   * Asserts that when compiling with the given compiler options,
   * {@code original} is transformed into {@code compiled}.
   */
  private void test(String[] original, String[] compiled) {
    test(original, compiled, null);
  }

  /**
   * Asserts that when compiling with the given compiler options,
   * {@code original} is transformed into {@code compiled}.
   * If {@code warning} is non-null, we will also check if the given
   * warning type was emitted.
   */
  private void test(String[] original, String[] compiled, DiagnosticType warning) {
    exitCodes.clear();
    Compiler compiler = compile(original);

    assertThat(exitCodes).hasSize(1);
    if (exitCodes.get(0) != 0) {
      throw new AssertionError("Got nonzero exit code " + exitCodes.get(0)
          + "\nContents of err printstream:\n" + errReader);
    }

    if (warning == null) {
      assertEquals("Expected no warnings or errors"
          + "\nErrors: \n" + Joiner.on("\n").join(compiler.getErrors())
          + "\nWarnings: \n" + Joiner.on("\n").join(compiler.getWarnings()),
          0, compiler.getErrors().length + compiler.getWarnings().length);
    } else {
      assertThat(compiler.getWarnings()).hasLength(1);
      assertThat(compiler.getWarnings()[0].getType()).isEqualTo(warning);
    }

    Node root = compiler.getRoot().getLastChild();
    if (useStringComparison) {
      assertThat(compiler.toSource()).isEqualTo(Joiner.on("").join(compiled));
    } else {
      Node expectedRoot = parse(compiled);
      String explanation = expectedRoot.checkTreeEquals(root);
      assertNull("\nExpected: " + compiler.toSource(expectedRoot) +
          "\nResult: " + compiler.toSource(root) +
          "\n" + explanation, explanation);
    }
  }

  /**
   * Asserts that when compiling, there is an error or warning.
   */
  private void test(String original, DiagnosticType warning) {
    test(new String[] { original }, warning);
  }

  private void test(String original, String expected, DiagnosticType warning) {
    test(new String[] { original }, new String[] { expected }, warning);
  }

  /**
   * Asserts that when compiling, there is an error or warning.
   */
  private void test(String[] original, DiagnosticType warning) {
    Compiler compiler = compile(original);
    assertEquals("Expected exactly one warning or error " +
        "\nErrors: \n" + Joiner.on("\n").join(compiler.getErrors()) +
        "\nWarnings: \n" + Joiner.on("\n").join(compiler.getWarnings()),
        1, compiler.getErrors().length + compiler.getWarnings().length);

    assertThat(exitCodes).isNotEmpty();
    int lastExitCode = Iterables.getLast(exitCodes);

    if (compiler.getErrors().length > 0) {
      assertThat(compiler.getErrors()).hasLength(1);
      assertThat(compiler.getErrors()[0].getType()).isEqualTo(warning);
      assertThat(lastExitCode).isEqualTo(1);
    } else {
      assertThat(compiler.getWarnings()).hasLength(1);
      assertThat(compiler.getWarnings()[0].getType()).isEqualTo(warning);
      assertThat(lastExitCode).isEqualTo(0);
    }
  }

  private CommandLineRunner createCommandLineRunner(String[] original) {
    for (int i = 0; i < original.length; i++) {
      args.add("--js");
      args.add("/path/to/input" + i + ".js");
      if (useModules == ModulePattern.CHAIN) {
        args.add("--module");
        args.add("m" + i + ":1" + (i > 0 ? (":m" + (i - 1)) : ""));
      } else if (useModules == ModulePattern.STAR) {
        args.add("--module");
        args.add("m" + i + ":1" + (i > 0 ? ":m0" : ""));
      }
    }

    if (lastArg != null) {
      args.add(lastArg);
    }

    String[] argStrings = args.toArray(new String[] {});
    return new CommandLineRunner(
        argStrings,
        new PrintStream(outReader),
        new PrintStream(errReader));
  }

  private static FlagEntry<JsSourceType> createZipFile(Map<String, String> entryContentsByName)
      throws IOException {
    File tempZipFile = File.createTempFile("testdata", ".js.zip",
        java.nio.file.Files.createTempDirectory("jscomp").toFile());

    try (ZipOutputStream zipOutputStream = new ZipOutputStream(new FileOutputStream(tempZipFile))) {
      for (Entry<String, String> entry : entryContentsByName.entrySet()) {
        zipOutputStream.putNextEntry(new ZipEntry(entry.getKey()));
        zipOutputStream.write(entry.getValue().getBytes(java.nio.charset.StandardCharsets.UTF_8));
      }
    }

    return new FlagEntry<>(JsSourceType.JS_ZIP, tempZipFile.getAbsolutePath());
  }

  private static FlagEntry<JsSourceType> createJsFile(String filename, String fileContent)
      throws IOException {
    File tempJsFile = File.createTempFile(filename, ".js",
        java.nio.file.Files.createTempDirectory("jscomp").toFile());
    try (FileOutputStream fileOutputStream = new FileOutputStream(tempJsFile)) {
      fileOutputStream.write(fileContent.getBytes(java.nio.charset.StandardCharsets.UTF_8));
    }

    return new FlagEntry<>(JsSourceType.JS, tempJsFile.getAbsolutePath());
  }

  /**
   * Helper for compiling from zip and js files and checking output string.
   * @param expectedOutput string representation of expected output.
   * @param entries entries of flags for zip and js files containing source to compile.
   */
  @SafeVarargs
  private final void compileFiles(String expectedOutput, FlagEntry<JsSourceType>... entries) {
    setupFlags(entries);
    compileArgs(expectedOutput, null);
  }

  @SafeVarargs
  private final void compileFilesError(
      DiagnosticType expectedError, FlagEntry<JsSourceType>... entries) {
    setupFlags(entries);
    compileArgs("", expectedError);
  }

  @SafeVarargs
  private final void setupFlags(FlagEntry<JsSourceType>... entries) {
    for (FlagEntry<JsSourceType> entry : entries) {
      args.add("--" + entry.getFlag().flagName + "=" + entry.getValue());
    }
  }

  /**
   * Helper for compiling js files and checking output string, using a single --js flag.
   *
   * @param expectedOutput string representation of expected output.
   * @param entries entries of flags for js files containing source to compile.
   */
  @SafeVarargs
  private final void compileJsFiles(String expectedOutput, FlagEntry<JsSourceType>... entries) {
    args.add("--js");
    for (FlagEntry<JsSourceType> entry : entries) {
      args.add(entry.getValue());
    }
    compileArgs(expectedOutput, null);
  }

  private void compileArgs(String expectedOutput, DiagnosticType expectedError) {
    String[] argStrings = args.toArray(new String[] {});

    CommandLineRunner runner =
        new CommandLineRunner(argStrings, new PrintStream(outReader), new PrintStream(errReader));
    lastCompiler = runner.getCompiler();
    try {
      runner.doRun();
    } catch (IOException e) {
      e.printStackTrace();
      fail("Unexpected exception " + e);
    }
    Compiler compiler = runner.getCompiler();
    String output = compiler.toSource();
    if (expectedError == null) {
      assertThat(compiler.getErrors()).isEmpty();
      assertThat(compiler.getWarnings()).isEmpty();
      assertThat(output).isEqualTo(expectedOutput);
    } else {
      assertThat(compiler.getErrors()).hasLength(1);
      assertError(compiler.getErrors()[0]).hasType(expectedError);
    }
  }

  private Compiler compile(String[] original) {
    CommandLineRunner runner = createCommandLineRunner(original);
    if (!runner.shouldRunCompiler()) {
      assertThat(runner.hasErrors()).isTrue();
      fail(new String(errReader.toByteArray(), UTF_8));
    }
    Supplier<List<SourceFile>> inputsSupplier = null;
    Supplier<List<JSModule>> modulesSupplier = null;

    if (useModules == ModulePattern.NONE) {
      List<SourceFile> inputs = new ArrayList<>();
      for (int i = 0; i < original.length; i++) {
        inputs.add(SourceFile.fromCode(getFilename(i), original[i]));
      }
      inputsSupplier = Suppliers.ofInstance(inputs);
    } else if (useModules == ModulePattern.STAR) {
      modulesSupplier = Suppliers.<List<JSModule>>ofInstance(
          ImmutableList.copyOf(
              CompilerTestCase.createModuleStar(original)));
    } else if (useModules == ModulePattern.CHAIN) {
      modulesSupplier = Suppliers.<List<JSModule>>ofInstance(
          ImmutableList.copyOf(
              CompilerTestCase.createModuleChain(original)));
    } else {
      throw new IllegalArgumentException("Unknown module type: " + useModules);
    }

    runner.enableTestMode(
        Suppliers.ofInstance(externs),
        inputsSupplier,
        modulesSupplier,
        (Integer code) -> {
          exitCodes.add(code);
          return null;
        });
    runner.run();
    lastCompiler = runner.getCompiler();
    lastCommandLineRunner = runner;
    return lastCompiler;
  }

  private Node parse(String[] original) {
    String[] argStrings = args.toArray(new String[] {});
    CommandLineRunner runner = new CommandLineRunner(argStrings);
    Compiler compiler = runner.createCompiler();
    List<SourceFile> inputs = new ArrayList<>();
    for (int i = 0; i < original.length; i++) {
      inputs.add(SourceFile.fromCode(getFilename(i), original[i]));
    }
    CompilerOptions options = new CompilerOptions();
    // ECMASCRIPT5 is the most forgiving.
    options.setLanguageIn(LanguageMode.ECMASCRIPT5);
    compiler.init(externs, inputs, options);
    Node all = compiler.parseInputs();
    checkState(compiler.getErrorCount() == 0);
    checkNotNull(all);
    Node n = all.getLastChild();
    return n;
  }

  private void setFilename(int i, String filename) {
    this.filenames.put(i, filename);
  }

  private String getFilename(int i) {
    if (filenames.isEmpty()) {
      return "input" + i;
    }
    String name = filenames.get(i);
    checkState(name != null && !name.isEmpty());
    return name;
  }
}<|MERGE_RESOLUTION|>--- conflicted
+++ resolved
@@ -736,20 +736,9 @@
     test(
         new String[] {
           "goog.provide('a');",
-<<<<<<< HEAD
-          "goog.require('a');\n" +
-          "/** This is base.js */\n" +
-          "var COMPILED = false;",
-         },
-         new String[] {
-           "var a={};",
-           "var COMPILED=!1"
-         });
-=======
           "goog.require('a');\n/** This is base.js */\nvar COMPILED = false;",
         },
         new String[] {"var a={};", "var COMPILED=!1"});
->>>>>>> 0be9e506
   }
 
   public void testSourceSortingOn3() {
@@ -850,36 +839,19 @@
 
   public void testSourcePruningOn6() {
     args.add("--entry_point=goog:scotch");
-<<<<<<< HEAD
-    test(new String[] {
-          "goog.require('beer');",
-          "goog.provide('beer');",
-          "goog.provide('scotch'); var x = 3;"
-         },
-         new String[] {
-           "var beer = {};",
-           "",
-           "var scotch = {}, x = 3;"
-         });
-=======
     test(
         new String[] {
           "goog.require('beer');", "goog.provide('beer');", "goog.provide('scotch'); var x = 3;"
         },
         new String[] {"var beer = {};", "", "var scotch = {}, x = 3;"});
->>>>>>> 0be9e506
     assertTrue(lastCompiler.getOptions().getDependencyOptions().shouldSortDependencies());
     assertTrue(lastCompiler.getOptions().getDependencyOptions().shouldPruneDependencies());
   }
 
   public void testSourcePruningOn7() {
     args.add("--dependency_mode=LOOSE");
-<<<<<<< HEAD
-    test(new String[] {
-=======
-    test(
-        new String[] {
->>>>>>> 0be9e506
+    test(
+        new String[] {
           "/** This is base.js */\nvar COMPILED = false;",
         },
         new String[] {
@@ -1859,12 +1831,7 @@
               "/** @const */ var module$foo = {/** @constructor */ default: function(){} };",
               "module$foo.default.prototype.bar=function(){console.log('bar')};"),
           LINE_JOINER.join(
-<<<<<<< HEAD
-              "var baz$$module$app = new module$foo();",
-              "console.log(baz$$module$app.bar());")
-=======
               "var baz$$module$app = new module$foo();", "console.log(baz$$module$app.bar());")
->>>>>>> 0be9e506
         });
   }
 
@@ -1905,12 +1872,7 @@
               "/** @const */ var module$message={},",
               "  $jscompDefaultExport$$module$message = 'message';",
               "module$message.default = $jscompDefaultExport$$module$message;"),
-<<<<<<< HEAD
-          CompilerTestCase.LINE_JOINER.join(
-              "function foo$$module$foo(){ alert(module$message.default); }", "foo$$module$foo();"),
-=======
           "function foo$$module$foo(){ alert(module$message.default); } foo$$module$foo();",
->>>>>>> 0be9e506
           ""
         });
   }
@@ -1930,10 +1892,7 @@
         },
         new String[] {
           CompilerTestCase.LINE_JOINER.join(
-<<<<<<< HEAD
               "/** @const */ var module$foo = { /** @const */ default: {}};",
-=======
->>>>>>> 0be9e506
               "function foo$$module$foo(){ alert('foo'); }",
               "foo$$module$foo();"),
           CompilerTestCase.LINE_JOINER.join("'use strict';", "")
